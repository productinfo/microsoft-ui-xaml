--- conflicted
+++ resolved
@@ -151,10 +151,5 @@
       command: custom
       projects: build\Helix\RunTestsInHelix.proj
       custom: msbuild
-<<<<<<< HEAD
-      # arguments: '/p:HelixAccessToken=$(BotAccount-dotnet-github-anon-kaonashi-bot-helix-token) /p:HelixBuild=$(Build.BuildId)'
-      arguments: '/p:HelixAccessToken=$(HelixApiAccessToken) /p:HelixBuild=$(Build.BuildId).$(buildPlatform).$(buildConfiguration) /p:Platform=$(buildPlatform) /p:Configuration=$(buildConfiguration)'
-      
-=======
-      arguments: '/p:HelixBuild=$(Build.BuildId) /p:Creator=WinUI /p:IsExternal=true'
->>>>>>> d9dad2c5
+      arguments: '/p:Creator=WinUI /p:IsExternal=true /p:HelixBuild=$(Build.BuildId).$(buildPlatform).$(buildConfiguration) /p:Platform=$(buildPlatform) /p:Configuration=$(buildConfiguration)'
+      