﻿<?xml version="1.0" encoding="utf-8"?>
<!-- Copyright (c) Microsoft Corporation. All rights reserved. Licensed under the MIT License. See LICENSE in the project root for license information. -->
<Project ToolsVersion="15.0" xmlns="http://schemas.microsoft.com/developer/msbuild/2003">
  <Import Project="$(MSBuildProjectDirectory)\..\..\mux.controls.props" Condition="Exists('$(MSBuildProjectDirectory)\..\..\mux.controls.props') And $(BuildingWithBuildExe) != 'true'" />
  <Import Project="$(MSBuildProjectDirectory)\..\..\environment.props" />
  <Import Project="$(MSBuildProjectDirectory)\..\..\SdkVersion.props" Condition="$(BuildingWithBuildExe) == 'true'" />
  <Import Project="$(MSBuildExtensionsPath)\$(MSBuildToolsVersion)\Microsoft.Common.props" Condition="Exists('$(MSBuildExtensionsPath)\$(MSBuildToolsVersion)\Microsoft.Common.props') And $(BuildingWithBuildExe) != 'true'" />
  <PropertyGroup>
    <MUXOutputPath>$(OutDir)Microsoft.UI.Xaml</MUXOutputPath>
    <MUXControlsTestAppForIslandsGeneratedFilesDir>$(BaseOutputPath)MUXControlsTestAppForIslands</MUXControlsTestAppForIslandsGeneratedFilesDir>
    <MUXControlsTestAppForIslandsSourceDir>$(MSBuildProjectDirectory)\..\MUXControlsTestAppForIslands</MUXControlsTestAppForIslandsSourceDir>
    <Configuration Condition=" '$(Configuration)' == '' ">Debug</Configuration>
    <Platform>AnyCPU</Platform>
    <ProjectGuid>{E06D4457-EADB-4BFE-B5DB-C9A34AF0F8AA}</ProjectGuid>
    <OutputType>WinExe</OutputType>
    <RootNamespace>MUXControlsTestAppWPF</RootNamespace>
    <AssemblyName>MUXControlsTestAppWPF</AssemblyName>
    <TargetFrameworkVersion>v4.7.2</TargetFrameworkVersion>
    <FileAlignment>512</FileAlignment>
    <ProjectTypeGuids>{60dc8134-eba5-43b8-bcc9-bb4bc16c2548};{FAE04EC0-301F-11D3-BF4B-00C04F79EFBC}</ProjectTypeGuids>
    <WarningLevel>4</WarningLevel>
    <AutoGenerateBindingRedirects>true</AutoGenerateBindingRedirects>
    <NuGetPackageImportStamp>
    </NuGetPackageImportStamp>
  </PropertyGroup>
  <PropertyGroup Condition=" '$(Configuration)' == 'Debug' Or '$(Configuration)' == 'Debug_test'">
    <PlatformTarget>AnyCPU</PlatformTarget>
    <DebugSymbols>true</DebugSymbols>
    <DebugType>full</DebugType>
    <Optimize>false</Optimize>
    <DefineConstants>DEBUG;TRACE;DISABLE_XAML_GENERATED_MAIN;HOSTED_IN_WPF_ISLAND</DefineConstants>
    <ErrorReport>prompt</ErrorReport>
    <WarningLevel>4</WarningLevel>
  </PropertyGroup>
  <PropertyGroup Condition=" '$(Configuration)' == 'Release'">
    <PlatformTarget>AnyCPU</PlatformTarget>
    <DebugType>pdbonly</DebugType>
    <Optimize>true</Optimize>
    <DefineConstants>TRACE;DISABLE_XAML_GENERATED_MAIN;HOSTED_IN_WPF_ISLAND</DefineConstants>
    <ErrorReport>prompt</ErrorReport>
    <WarningLevel>4</WarningLevel>
  </PropertyGroup>
  <PropertyGroup Condition="'$(Configuration)|$(Platform)' == 'Debug|x64' Or '$(Configuration)|$(Platform)' == 'Debug_test|x64'">
    <DebugSymbols>true</DebugSymbols>
    <OutputPath>bin\x64\Debug\</OutputPath>
    <DefineConstants>DEBUG;TRACE;DISABLE_XAML_GENERATED_MAIN;HOSTED_IN_WPF_ISLAND</DefineConstants>
    <DebugType>full</DebugType>
    <PlatformTarget>x64</PlatformTarget>
    <ErrorReport>prompt</ErrorReport>
    <CodeAnalysisRuleSet>MinimumRecommendedRules.ruleset</CodeAnalysisRuleSet>
    <Prefer32Bit>true</Prefer32Bit>
  </PropertyGroup>
  <PropertyGroup Condition="'$(Configuration)|$(Platform)' == 'Release|x64'">
    <OutputPath>bin\x64\Release\</OutputPath>
    <DefineConstants>TRACE;DISABLE_XAML_GENERATED_MAIN;HOSTED_IN_WPF_ISLAND</DefineConstants>
    <Optimize>true</Optimize>
    <DebugType>pdbonly</DebugType>
    <PlatformTarget>x64</PlatformTarget>
    <ErrorReport>prompt</ErrorReport>
    <CodeAnalysisRuleSet>MinimumRecommendedRules.ruleset</CodeAnalysisRuleSet>
    <Prefer32Bit>true</Prefer32Bit>
  </PropertyGroup>
  <ItemGroup>
    <Reference Include="Microsoft.Toolkit.Wpf.UI.XamlHost, Version=5.0.0.0, Culture=neutral, PublicKeyToken=4aff67a105548ee2, processorArchitecture=MSIL">
      <HintPath>..\..\packages\Microsoft.Toolkit.Wpf.UI.XamlHost.5.0.1\lib\net462\Microsoft.Toolkit.Wpf.UI.XamlHost.dll</HintPath>
    </Reference>
    <Reference Include="System" />
    <Reference Include="System.Data" />
    <Reference Include="System.Runtime.WindowsRuntime" />
    <Reference Include="System.Xml" />
    <Reference Include="Microsoft.CSharp" />
    <Reference Include="System.Core" />
    <Reference Include="System.Xml.Linq" />
    <Reference Include="System.Data.DataSetExtensions" />
    <Reference Include="System.Net.Http" />
    <Reference Include="System.Xaml">
      <RequiredTargetFramework>4.0</RequiredTargetFramework>
    </Reference>
    <Reference Include="windows.winmd">
      <HintPath>C:\Program Files (x86)\Windows Kits\10\UnionMetadata\$(MuxSdkVersion)\windows.winmd</HintPath>
    </Reference>
    <Reference Include="WindowsBase" />
    <Reference Include="PresentationCore" />
    <Reference Include="PresentationFramework" />
  </ItemGroup>
  <ItemGroup>
    <ApplicationDefinition Include="App.xaml">
      <Generator>MSBuild:Compile</Generator>
      <SubType>Designer</SubType>
    </ApplicationDefinition>
    <Page Include="MainWindow.xaml">
      <Generator>MSBuild:Compile</Generator>
      <SubType>Designer</SubType>
    </Page>
    <Compile Include="App.xaml.cs">
      <DependentUpon>App.xaml</DependentUpon>
      <SubType>Code</SubType>
    </Compile>
    <Compile Include="MainWindow.xaml.cs">
      <DependentUpon>MainWindow.xaml</DependentUpon>
      <SubType>Code</SubType>
    </Compile>
    <Compile Include="$(MUXControlsTestAppForIslandsSourceDir)\TestInventory.cs" />
    <!-- code behind files -->
    <Compile Include="$(MUXControlsTestAppForIslandsSourceDir)\MainPage.xaml.cs" />
    <Compile Include="$(MUXControlsTestAppForIslandsSourceDir)\NavigationViewTestPage.xaml.cs" />
    <!-- windows markup compiler generated files -->
    <Compile Include="$(MUXControlsTestAppForIslandsGeneratedFilesDir)\MainPage.g.cs" />
    <Compile Include="$(MUXControlsTestAppForIslandsGeneratedFilesDir)\MainPage.g.i.cs" />
    <Compile Include="$(MUXControlsTestAppForIslandsGeneratedFilesDir)\NavigationViewTestPage.g.cs" />
    <Compile Include="$(MUXControlsTestAppForIslandsGeneratedFilesDir)\NavigationViewTestPage.g.i.cs" />
    <!-- type info file -->
    <Compile Include="$(MUXControlsTestAppForIslandsGeneratedFilesDir)\XamlTypeInfo.g.cs" />
  </ItemGroup>
  <ItemGroup>
    <!-- xaml files -->
    <Content Include="$(MUXControlsTestAppForIslandsGeneratedFilesDir)\MainPage.xaml">
      <CopyToOutputDirectory>PreserveNewest</CopyToOutputDirectory>
    </Content>
    <Content Include="$(MUXControlsTestAppForIslandsGeneratedFilesDir)\NavigationViewTestPage.xaml">
      <CopyToOutputDirectory>PreserveNewest</CopyToOutputDirectory>
    </Content>
    <!-- xaml files -->
    <Content Include="$(MUXOutputPath)\Microsoft.UI.Xaml.dll">
      <CopyToOutputDirectory>PreserveNewest</CopyToOutputDirectory>
    </Content>
    <Content Include="$(MUXOutputPath)\*.xaml">
      <CopyToOutputDirectory>PreserveNewest</CopyToOutputDirectory>
      <Link>Microsoft.UI.Xaml\Themes\%(RecursiveDir)%(Filename)%(Extension)</Link>
    </Content>
    <Content Include="$(MUXOutputPath)\Themes\*.xbf">
      <CopyToOutputDirectory>PreserveNewest</CopyToOutputDirectory>
      <Link>Microsoft.UI.Xaml\Themes\%(RecursiveDir)%(Filename)%(Extension)</Link>
    </Content>
    <Content Include="$(MSBuildProjectDirectory)\..\TestAppUtils\Themes\generic.xaml">
      <CopyToOutputDirectory>PreserveNewest</CopyToOutputDirectory>
      <Link>MUXControlsTestAppWPF\themes\%(RecursiveDir)%(Filename)%(Extension)</Link>
    </Content>
  </ItemGroup>
  <ItemGroup>
    <Compile Include="Properties\AssemblyInfo.cs">
      <SubType>Code</SubType>
    </Compile>
    <Compile Include="Properties\Resources.Designer.cs">
      <AutoGen>True</AutoGen>
      <DesignTime>True</DesignTime>
      <DependentUpon>Resources.resx</DependentUpon>
    </Compile>
    <Compile Include="Properties\Settings.Designer.cs">
      <AutoGen>True</AutoGen>
      <DependentUpon>Settings.settings</DependentUpon>
      <DesignTimeSharedInput>True</DesignTimeSharedInput>
    </Compile>
    <EmbeddedResource Include="Properties\Resources.resx">
      <Generator>ResXFileCodeGenerator</Generator>
      <LastGenOutput>Resources.Designer.cs</LastGenOutput>
    </EmbeddedResource>
    <None Include="packages.config" />
    <None Include="Properties\Settings.settings">
      <Generator>SettingsSingleFileGenerator</Generator>
      <LastGenOutput>Settings.Designer.cs</LastGenOutput>
    </None>
  </ItemGroup>
  <ItemGroup>
    <None Include="App.config" />
  </ItemGroup>
  <ItemGroup>
<<<<<<< HEAD
    <ProjectReference Include="..\MUXControlsTestAppForIslands\MUXControlsTestAppForIslands.csproj">
      <Project>{43B830B3-6CAA-4C1B-9B09-C324D9E578A0}</Project>
      <Name>MUXControlsTestAppForIslands</Name>
=======
    <ProjectReference Include="..\..\dev\dll\Microsoft.UI.Xaml.vcxproj">
      <Project>{ad0c90b0-4845-4d4b-88f1-86f653f8171b}</Project>
      <Name>Microsoft.UI.Xaml</Name>
>>>>>>> bf7e7523
    </ProjectReference>
  </ItemGroup>
  <ItemGroup>
    <Folder Include="MUXControlsTestAppWPF\themes\" />
  </ItemGroup>
  <Import Project="..\TestAppUtils\TestAppUtils.projitems" Label="Shared" />
  <Import Project="$(MSBuildToolsPath)\Microsoft.CSharp.targets" />
</Project><|MERGE_RESOLUTION|>--- conflicted
+++ resolved
@@ -165,15 +165,9 @@
     <None Include="App.config" />
   </ItemGroup>
   <ItemGroup>
-<<<<<<< HEAD
     <ProjectReference Include="..\MUXControlsTestAppForIslands\MUXControlsTestAppForIslands.csproj">
       <Project>{43B830B3-6CAA-4C1B-9B09-C324D9E578A0}</Project>
       <Name>MUXControlsTestAppForIslands</Name>
-=======
-    <ProjectReference Include="..\..\dev\dll\Microsoft.UI.Xaml.vcxproj">
-      <Project>{ad0c90b0-4845-4d4b-88f1-86f653f8171b}</Project>
-      <Name>Microsoft.UI.Xaml</Name>
->>>>>>> bf7e7523
     </ProjectReference>
   </ItemGroup>
   <ItemGroup>
