﻿// Copyright (c) Microsoft Corporation. All rights reserved.
// Licensed under the MIT License. See LICENSE in the project root for license information.

using MUXControlsTestApp.Utilities;
using System;
using System.Linq;
using Windows.Foundation;
using Windows.UI.Xaml;
using Windows.UI.Xaml.Controls;
using System.Threading;
using System.Collections.Generic;
using Windows.UI.Xaml.Tests.MUXControls.ApiTests.RepeaterTests.Common.Mocks;
using System.Numerics;
using Common;
using System.Collections.ObjectModel;
using Windows.UI.Xaml.Media;
using Windows.UI;
using System.Runtime.InteropServices.WindowsRuntime;
using Windows.UI.Xaml.Markup;
using Windows.UI.Xaml.Tests.MUXControls.ApiTests.RepeaterTests.Common;

#if USING_TAEF
using WEX.TestExecution;
using WEX.TestExecution.Markup;
using WEX.Logging.Interop;
#else
using Microsoft.VisualStudio.TestTools.UnitTesting;
using Microsoft.VisualStudio.TestTools.UnitTesting.Logging;
#endif

#if !BUILD_WINDOWS
using VirtualizingLayout = Microsoft.UI.Xaml.Controls.VirtualizingLayout;
using ItemsRepeater = Microsoft.UI.Xaml.Controls.ItemsRepeater;
using VirtualizingLayoutContext = Microsoft.UI.Xaml.Controls.VirtualizingLayoutContext;
using RecyclingElementFactory = Microsoft.UI.Xaml.Controls.RecyclingElementFactory;
using StackLayout = Microsoft.UI.Xaml.Controls.StackLayout;
using UniformGridLayout = Microsoft.UI.Xaml.Controls.UniformGridLayout;
using ScrollAnchorProvider = Microsoft.UI.Xaml.Controls.ScrollAnchorProvider;
using Scroller = Microsoft.UI.Xaml.Controls.Scroller;
using ScrollerViewChangeCompletedEventArgs = Microsoft.UI.Xaml.Controls.ScrollerViewChangeCompletedEventArgs;
using ScrollerChangeOffsetsOptions = Microsoft.UI.Xaml.Controls.ScrollerChangeOffsetsOptions;
using ScrollerViewChangeKind = Microsoft.UI.Xaml.Controls.ScrollerViewChangeKind;
using ScrollerViewKind = Microsoft.UI.Xaml.Controls.ScrollerViewKind;
using ScrollerChangeZoomFactorOptions = Microsoft.UI.Xaml.Controls.ScrollerChangeZoomFactorOptions;
using IRepeaterScrollingSurface = Microsoft.UI.Private.Controls.IRepeaterScrollingSurface;
using ConfigurationChangedEventHandler = Microsoft.UI.Private.Controls.ConfigurationChangedEventHandler;
using PostArrangeEventHandler = Microsoft.UI.Private.Controls.PostArrangeEventHandler;
using ViewportChangedEventHandler = Microsoft.UI.Private.Controls.ViewportChangedEventHandler;
#endif

namespace Windows.UI.Xaml.Tests.MUXControls.ApiTests.RepeaterTests
{
    [TestClass]
    public class EffectiveViewportTests : TestsBase
    {
        [TestMethod]
        public void ValidateBasicScrollViewerScenario()
        {
            if (!PlatformConfiguration.IsOsVersionGreaterThanOrEqual(OSVersion.Redstone5))
            {
<<<<<<< HEAD
                Log.Warning("Skipping since version is less than RS5 and effective viewport is not available below RS5");
                return;
            }
=======
                var realizationRects = new List<Rect>();

                var repeater = new ItemsRepeater()
                {
                    Layout = GetMonitoringLayout(new Size(500, 500), realizationRects),
                    HorizontalCacheLength = 0.0,
                    VerticalCacheLength = 0.0
                };

                Content = repeater;
                Content.UpdateLayout();

                Verify.AreEqual(2, realizationRects.Count);
                Verify.AreEqual(new Rect(0, 0, 0, 0), realizationRects[0]);
                Verify.AreEqual(0, realizationRects[1].X);
                // Account for title bar
                Verify.AreEqual(-33, realizationRects[1].Y);
                // Width/Height depends on the window size, so just
                // validating something reasonable here to avoid flakiness.
                Verify.IsLessThan(500.0, realizationRects[1].Width);
                Verify.IsLessThan(500.0, realizationRects[1].Height);
                realizationRects.Clear();
            });
        }
>>>>>>> bf7e7523

            var realizationRects = new List<Rect>();
            var viewChangeCompletedEvent = new AutoResetEvent(false);
            ScrollViewer scrollViewer = null;
            ManualResetEvent viewChanged = new ManualResetEvent(false);
            ManualResetEvent layoutMeasured = new ManualResetEvent(false);

            RunOnUIThread.Execute(() =>
            {
                var repeater = new ItemsRepeater() {
                    Layout = GetMonitoringLayout(new Size(500, 600), realizationRects, layoutMeasured),
                    HorizontalCacheLength = 0.0,
                    VerticalCacheLength = 0.0
                };

                scrollViewer = new ScrollViewer {
                    Content = repeater,
                    Width = 200,
                    Height = 300,
                    HorizontalScrollBarVisibility = ScrollBarVisibility.Hidden,
                    VerticalScrollBarVisibility = ScrollBarVisibility.Hidden,
                };

<<<<<<< HEAD
                scrollViewer.ViewChanged += (sender, args) =>
                {
                    if (!args.IsIntermediate)
                    {
                        Log.Comment("ViewChanged " + scrollViewer.HorizontalOffset + ":" + scrollViewer.VerticalOffset);
                        viewChanged.Set();
=======
                scrollViewer.ViewChanged += (Object sender, ScrollViewerViewChangedEventArgs args) =>
                {
                    if (!args.IsIntermediate)
                    {
                        viewChangeCompletedEvent.Set();
>>>>>>> bf7e7523
                    }
                };

                Content = scrollViewer;
            });

            Verify.IsTrue(layoutMeasured.WaitOne(), "Did not receive measure on layout");

            RunOnUIThread.Execute(() =>
            {
                // First layout pass will invalidate measure during the first arrange
                // so that we can get a viewport during the second measure/arrange pass.
                Verify.AreEqual(new Rect(0, 0, 0, 0), realizationRects[0]);
                Verify.AreEqual(new Rect(0, 0, 200, 300), realizationRects[1]);
                realizationRects.Clear();

                viewChanged.Reset();
                layoutMeasured.Reset();
                scrollViewer.ChangeView(null, 100.0, 1.0f, disableAnimation: true);
            });

            IdleSynchronizer.Wait();
<<<<<<< HEAD
            Verify.IsTrue(viewChanged.WaitOne(), "Did not receive view changed event");
            Verify.IsTrue(layoutMeasured.WaitOne(), "Did not receive measure on layout");
            viewChanged.Reset();
            layoutMeasured.Reset();
=======
            Verify.IsTrue(viewChangeCompletedEvent.WaitOne(DefaultWaitTimeInMS));
>>>>>>> bf7e7523

            RunOnUIThread.Execute(() =>
            {
                Verify.AreEqual(new Rect(0, 100, 200, 300), realizationRects.Last());
                realizationRects.Clear();
                viewChangeCompletedEvent.Reset();

                // Max viewport offset is (300, 400). Horizontal viewport offset
                // is expected to get coerced from 400 to 300.
                scrollViewer.ChangeView(400, 100.0, 1.0f, disableAnimation: true);
            });

            IdleSynchronizer.Wait();
<<<<<<< HEAD
            Verify.IsTrue(viewChanged.WaitOne(), "Did not receive view changed event");
            Verify.IsTrue(layoutMeasured.WaitOne(), "Did not receive measure on layout");
            viewChanged.Reset();
            layoutMeasured.Reset();
=======
            Verify.IsTrue(viewChangeCompletedEvent.WaitOne(DefaultWaitTimeInMS));
>>>>>>> bf7e7523

            RunOnUIThread.Execute(() =>
            {
                Verify.AreEqual(new Rect(300, 100, 200, 300), realizationRects.Last());
                realizationRects.Clear();
                viewChangeCompletedEvent.Reset();

                scrollViewer.ChangeView(null, null, 2.0f, disableAnimation: true);
            });

            IdleSynchronizer.Wait();
<<<<<<< HEAD
            Verify.IsTrue(viewChanged.WaitOne(), "Did not receive view changed event");
            Verify.IsTrue(layoutMeasured.WaitOne(), "Did not receive measure on layout");
            viewChanged.Reset();
            layoutMeasured.Reset();
=======
            Verify.IsTrue(viewChangeCompletedEvent.WaitOne(DefaultWaitTimeInMS));
>>>>>>> bf7e7523

            RunOnUIThread.Execute(() =>
            {
                Verify.AreEqual(new Rect(150, 50, 100, 150), realizationRects.Last());
                realizationRects.Clear();
            });
        }

        [TestMethod]
        public void ValidateOneScrollViewerScenario()
        {
            if (!PlatformConfiguration.IsOsVersionGreaterThanOrEqual(OSVersion.Redstone5))
            {
                Log.Warning("Skipping since version is less than RS5 and effective viewport is not available below RS5");
                return;
            }

            var realizationRects = new List<Rect>();
            ScrollViewer scrollViewer = null;
            var viewChangeCompletedEvent = new AutoResetEvent(false);

            RunOnUIThread.Execute(() =>
            {
                var repeater = new ItemsRepeater()
                {
                    Layout = GetMonitoringLayout(new Size(500, 600), realizationRects),
                    HorizontalCacheLength = 0.0,
                    VerticalCacheLength = 0.0
                };

                scrollViewer = new ScrollViewer
                {
                    Content = repeater,
                    Width = 200,
                    Height = 300
                };

                Content = scrollViewer;
                Content.UpdateLayout();

                Verify.AreEqual(2, realizationRects.Count);
                Verify.AreEqual(new Rect(0, 0, 0, 0), realizationRects[0]);
                Verify.AreEqual(new Rect(0, 0, 200, 300), realizationRects[1]);
                realizationRects.Clear();

                scrollViewer.ViewChanged += (Object sender, ScrollViewerViewChangedEventArgs args) =>
                {
                    if (!args.IsIntermediate)
                    {
                        viewChangeCompletedEvent.Set();
                    }
                };
            });
            IdleSynchronizer.Wait();

            RunOnUIThread.Execute(() =>
            {
                scrollViewer.ChangeView(0.0, 100.0, null, true);
            });
            Verify.IsTrue(viewChangeCompletedEvent.WaitOne(DefaultWaitTimeInMS));

            RunOnUIThread.Execute(() =>
            {
                Verify.AreEqual(new Rect(0, 100, 200, 300), realizationRects.Last());
                realizationRects.Clear();

                viewChangeCompletedEvent.Reset();
                scrollViewer.ChangeView(null, null, 2.0f, true);
            });
            Verify.IsTrue(viewChangeCompletedEvent.WaitOne(DefaultWaitTimeInMS));

            RunOnUIThread.Execute(() =>
            {
                Verify.AreEqual(
                    new Rect(0, 50, 100, 150),
                    realizationRects.Last());
                realizationRects.Clear();
            });
        }

        [TestMethod]
        public void ValidateTwoScrollViewerScenario()
        {
            if (!PlatformConfiguration.IsOsVersionGreaterThanOrEqual(OSVersion.Redstone5))
            {
                Log.Warning("Skipping since version is less than RS5 and effective viewport is not available below RS5");
                return;
            }

            var realizationRects = new List<Rect>();
            ScrollViewer horizontalScroller = null;
            ScrollViewer verticalScroller = null;
            var horizontalViewChangeCompletedEvent = new AutoResetEvent(false);
            var verticalViewChangeCompletedEvent = new AutoResetEvent(false);

            RunOnUIThread.Execute(() =>
            {
                var repeater = new ItemsRepeater()
                {
                    Layout = GetMonitoringLayout(new Size(500, 500), realizationRects),
                    HorizontalCacheLength = 0.0,
                    VerticalCacheLength = 0.0
                };

                horizontalScroller = new ScrollViewer
                {
                    Content = repeater,
                    HorizontalScrollBarVisibility = ScrollBarVisibility.Auto,
                    VerticalScrollBarVisibility = ScrollBarVisibility.Disabled,
                    HorizontalScrollMode = ScrollMode.Enabled,
                    VerticalScrollMode = ScrollMode.Disabled
                };

                verticalScroller = new ScrollViewer
                {
                    Content = horizontalScroller,
                    Width = 200,
                    Height = 200
                };

                Content = verticalScroller;
                Content.UpdateLayout();

                Verify.AreEqual(2, realizationRects.Count);
                Verify.AreEqual(new Rect(0, 0, 0, 0), realizationRects[0]);
                Verify.AreEqual(new Rect(0, 0, 200, 200), realizationRects[1]);
                realizationRects.Clear();

                horizontalScroller.ViewChanged += (Object sender, ScrollViewerViewChangedEventArgs args) =>
                {
                    if (!args.IsIntermediate)
                    {
                        horizontalViewChangeCompletedEvent.Set();
                    }
                };

                verticalScroller.ViewChanged += (Object sender, ScrollViewerViewChangedEventArgs args) =>
                {
                    if (!args.IsIntermediate)
                    {
                        verticalViewChangeCompletedEvent.Set();
                    }
                };
            });
            IdleSynchronizer.Wait();

            RunOnUIThread.Execute(() =>
            {
                verticalScroller.ChangeView(0.0, 100.0, null, true);
            });
            Verify.IsTrue(verticalViewChangeCompletedEvent.WaitOne(DefaultWaitTimeInMS));

            RunOnUIThread.Execute(() =>
            {
                Verify.AreEqual(new Rect(0, 100, 200, 200), realizationRects.Last());
                realizationRects.Clear();

                // Max viewport offset is (300, 300). Horizontal viewport offset
                // is expected to get coerced from 400 to 300.
                horizontalScroller.ChangeView(400.0, 100.0, null, true);
            });
            Verify.IsTrue(horizontalViewChangeCompletedEvent.WaitOne(DefaultWaitTimeInMS));

            RunOnUIThread.Execute(() =>
            {
                Verify.AreEqual(new Rect(300, 100, 200, 200), realizationRects.Last());
                realizationRects.Clear();
            });
        }

        [TestMethod]
        public void CanGrowCacheBufferWithScrollViewer()
        {
            if (!PlatformConfiguration.IsOsVersionGreaterThanOrEqual(OSVersion.Redstone5))
            {
                Log.Warning("Skipping since version is less than RS5 and effective viewport is not available below RS5");
                return;
            }

            ScrollViewer scroller = null;
            ItemsRepeater repeater = null;
            var measureRealizationRects = new List<Rect>();
            var arrangeRealizationRects = new List<Rect>();
            var fullCacheEvent = new ManualResetEvent(initialState: false);

            RunOnUIThread.Execute(() =>
            {
                Log.Comment("Preparing the visual tree...");

                scroller = new ScrollViewer
                {
                    Width = 400,
                    Height = 400
                };

                var layout = new MockVirtualizingLayout
                {
                    MeasureLayoutFunc = (availableSize, context) =>
                    {
                        var ctx = (VirtualizingLayoutContext)context;
                        Log.Comment("MeasureLayout - Rect:" +  ctx.RealizationRect);
                        if(measureRealizationRects.Count == 0 || measureRealizationRects.Last() != ctx.RealizationRect)
                        {
                            measureRealizationRects.Add(ctx.RealizationRect);
                        }

                        return new Size(1000, 2000);
                    },

                    ArrangeLayoutFunc = (finalSize, context) =>
                    {
                        var ctx = (VirtualizingLayoutContext)context;
                        Log.Comment("ArrangeLayout - Rect:" +  ctx.RealizationRect);
                        if(arrangeRealizationRects.Count == 0 || arrangeRealizationRects.Last() != ctx.RealizationRect)
                        {
                            arrangeRealizationRects.Add(ctx.RealizationRect);
                        }

                        if (ctx.RealizationRect.Height == scroller.Height * (repeater.VerticalCacheLength + 1))
                        {
                            fullCacheEvent.Set();
                        }

                        return finalSize;
                    }
                };

                repeater = new ItemsRepeater()
                {
                    Layout = layout
                };

                scroller.Content = repeater;
                Content = scroller;
            });

            if (!fullCacheEvent.WaitOne(DefaultWaitTimeInMS)) Verify.Fail("Cache full size never reached.");
            IdleSynchronizer.Wait();

            RunOnUIThread.Execute(() =>
            {
                var cacheLength = repeater.VerticalCacheLength;
                var expectedRealizationWindow = new Rect(
                    -cacheLength / 2 * scroller.Width,
                    -cacheLength / 2 * scroller.Height,
                    (1 + cacheLength) * scroller.Width,
                    (1 + cacheLength) * scroller.Height);

                Log.Comment("Validate that the realization window reached full size.");
                Verify.AreEqual(expectedRealizationWindow, measureRealizationRects.Last());
                Verify.AreEqual(expectedRealizationWindow, arrangeRealizationRects.Last());

                Log.Comment("Validate that the realization window grew by 40 pixels each time during the process.");
                for (int i = 2; i < measureRealizationRects.Count; ++i)
                {
                    Verify.AreEqual(-40, measureRealizationRects[i].X - measureRealizationRects[i - 1].X);
                    Verify.AreEqual(-40, measureRealizationRects[i].Y - measureRealizationRects[i - 1].Y);
                    Verify.AreEqual(80, measureRealizationRects[i].Width - measureRealizationRects[i - 1].Width);
                    Verify.AreEqual(80, measureRealizationRects[i].Height - measureRealizationRects[i - 1].Height);

                    Verify.AreEqual(-40, arrangeRealizationRects[i].X - arrangeRealizationRects[i - 1].X);
                    Verify.AreEqual(-40, arrangeRealizationRects[i].Y - arrangeRealizationRects[i - 1].Y);
                    Verify.AreEqual(80, arrangeRealizationRects[i].Width - arrangeRealizationRects[i - 1].Width);
                    Verify.AreEqual(80, arrangeRealizationRects[i].Height - arrangeRealizationRects[i - 1].Height);
                }
            });
        }

        [TestMethod]
        public void CanBringIntoViewElements()
        {
            if (!PlatformConfiguration.IsOsVersionGreaterThanOrEqual(OSVersion.Redstone5))
            {
                Log.Warning("Skipping since version is less than RS5 and effective viewport is not available below RS5");
                return;
            }

            if (!PlatformConfiguration.IsOsVersionGreaterThan(OSVersion.Redstone3))
            {
                Log.Warning("Skipping CanBringIntoViewElements because UIElement.BringIntoViewRequested was added in RS4.");
                return;
            }

            ScrollViewer scroller = null;
            ItemsRepeater repeater = null;
            var rootLoadedEvent = new AutoResetEvent(initialState: false);
            var effectiveViewChangeCompletedEvent = new AutoResetEvent(initialState: false);
            var viewChangeCompletedEvent = new AutoResetEvent(initialState: false);

            var viewChangedOffsets = new List<double>();

            RunOnUIThread.Execute(() =>
            {
                var lorem = "Lorem ipsum dolor sit amet, consectetur adipiscing elit. Etiam laoreet erat vel massa rutrum, eget mollis massa vulputate. Vivamus semper augue leo, eget faucibus nulla mattis nec. Donec scelerisque lacus at dui ultricies, eget auctor ipsum placerat. Integer aliquet libero sed nisi eleifend, nec rutrum arcu lacinia. Sed a sem et ante gravida congue sit amet ut augue. Donec quis pellentesque urna, non finibus metus. Proin sed ornare tellus. Lorem ipsum dolor sit amet, consectetur adipiscing elit. Etiam laoreet erat vel massa rutrum, eget mollis massa vulputate. Vivamus semper augue leo, eget faucibus nulla mattis nec. Donec scelerisque lacus at dui ultricies, eget auctor ipsum placerat. Integer aliquet libero sed nisi eleifend, nec rutrum arcu lacinia. Sed a sem et ante gravida congue sit amet ut augue. Donec quis pellentesque urna, non finibus metus. Proin sed ornare tellus.";
                var root = (Grid)XamlReader.Load(TestUtilities.ProcessTestXamlForRepo(
                     @"<Grid xmlns='http://schemas.microsoft.com/winfx/2006/xaml/presentation' xmlns:x='http://schemas.microsoft.com/winfx/2006/xaml' xmlns:controls='using:Microsoft.UI.Xaml.Controls'> 
                         <Grid.Resources>
                           <controls:StackLayout x:Name='VerticalStackLayout' />
                           <controls:RecyclingElementFactory x:Key='ElementFactory'>
                             <controls:RecyclingElementFactory.RecyclePool>
                               <controls:RecyclePool />
                             </controls:RecyclingElementFactory.RecyclePool>
                             <DataTemplate x:Key='ItemTemplate'>
                               <Border Background='LightGray' Margin ='5'>
                                 <TextBlock Text='{Binding}' TextWrapping='WrapWholeWords' />
                               </Border>
                             </DataTemplate>
                           </controls:RecyclingElementFactory>
                         </Grid.Resources>
                         <ScrollViewer x:Name='Scroller' Width='400' Height='600' Background='Gray'>
                           <controls:ItemsRepeater
                             x:Name='ItemsRepeater'
                             ItemTemplate='{StaticResource ElementFactory}'
                             Layout='{StaticResource VerticalStackLayout}'
                             HorizontalCacheLength='0'
                             VerticalCacheLength='0' />
                         </ScrollViewer>
                       </Grid>"));

                var elementFactory = (RecyclingElementFactory)root.Resources["ElementFactory"];
                scroller = (ScrollViewer)root.FindName("Scroller");
                repeater = (ItemsRepeater)root.FindName("ItemsRepeater");

                var items = Enumerable.Range(0, 400).Select(i => string.Format("{0}: {1}", i, lorem.Substring(0, 250)));

                repeater.ItemsSource = items;

                scroller.ViewChanged += (o, e) =>
                {
                    Log.Comment("ViewChanged: " + scroller.VerticalOffset);
                    viewChangedOffsets.Add(scroller.VerticalOffset);
                    if(!e.IsIntermediate)
                    {
                        viewChangeCompletedEvent.Set();
                    }
                };

                scroller.EffectiveViewportChanged += (o, args) =>
                {
                    effectiveViewChangeCompletedEvent.Set();
                };

                Content = root;

                root.Loaded += delegate
                {
                    rootLoadedEvent.Set();
                };
            });
            Verify.IsTrue(rootLoadedEvent.WaitOne(DefaultWaitTimeInMS));
            IdleSynchronizer.Wait();

            RunOnUIThread.Execute(() =>
            {
                repeater.GetOrCreateElement(100).StartBringIntoView();
                repeater.UpdateLayout();
            });

            Verify.IsTrue(viewChangeCompletedEvent.WaitOne(DefaultWaitTimeInMS));
            IdleSynchronizer.Wait();
            Verify.AreEqual(1, viewChangedOffsets.Count);
            viewChangedOffsets.Clear();

            ValidateRealizedRange(repeater, 99, 106);

            RunOnUIThread.Execute(() =>
            {
                Log.Comment("Scroll into view item 105 (already realized) w/ animation.");
                repeater.TryGetElement(105).StartBringIntoView(new BringIntoViewOptions
                {
                    VerticalAlignmentRatio = 0.5,
                    AnimationDesired = true
                });
                repeater.UpdateLayout();
            });

            Verify.IsTrue(viewChangeCompletedEvent.WaitOne(DefaultWaitTimeInMS));
            IdleSynchronizer.Wait();
            Verify.IsLessThanOrEqual(1, viewChangedOffsets.Count);
            viewChangedOffsets.Clear();
            ValidateRealizedRange(repeater, 99, 106);

            RunOnUIThread.Execute(() =>
            {
                Log.Comment("Scroll item 0 to the top w/ animation and 0.5 vertical alignment.");
                repeater.GetOrCreateElement(0).StartBringIntoView(new BringIntoViewOptions
                {
                    VerticalAlignmentRatio = 0.5,
                    AnimationDesired = true
                });
                repeater.UpdateLayout();
            });

            Verify.IsTrue(viewChangeCompletedEvent.WaitOne(DefaultWaitTimeInMS));
            IdleSynchronizer.Wait();
            viewChangedOffsets.Clear();
            ValidateRealizedRange(repeater, 0, 6);

            RunOnUIThread.Execute(() =>
            {
                // You can't align the first group in the middle obviously.
                Verify.AreEqual(0, scroller.VerticalOffset);

                Log.Comment("Scroll to item 20.");
                repeater.GetOrCreateElement(20).StartBringIntoView(new BringIntoViewOptions
                {
                    VerticalAlignmentRatio = 0.0
                });
                repeater.UpdateLayout();
            });

            Verify.IsTrue(viewChangeCompletedEvent.WaitOne(DefaultWaitTimeInMS));
            IdleSynchronizer.Wait();
            ValidateRealizedRange(repeater, 19, 26); 
        }

        private void ValidateRealizedRange(
            ItemsRepeater repeater,
            int expectedFirstItemIndex,
            int expectedLastItemIndex)
        {
            Log.Comment("Validating Realized Range...");
            int actualFirstItemIndex = -1;
            int actualLastItemIndex = -1;
            int itemIndex = 0;
            RunOnUIThread.Execute(() =>
            {
                var items = repeater.ItemsSource as IEnumerable<string>;
                foreach (var item in items)
                {
                    var itemElement = repeater.TryGetElement(itemIndex);

                    if (itemElement != null)
                    {
                        actualFirstItemIndex =
                            actualFirstItemIndex == -1 ?
                            itemIndex :
                            actualFirstItemIndex;
                        actualLastItemIndex = itemIndex;
                    }

                    ++itemIndex;
                }
            });

            Log.Comment(string.Format("FirstItemIndex      - {0}   {1}", expectedFirstItemIndex, actualFirstItemIndex));
            Log.Comment(string.Format("LastItemIndex       - {0}   {1}", expectedLastItemIndex, actualLastItemIndex));
            Verify.AreEqual(expectedFirstItemIndex, actualFirstItemIndex);
            Verify.AreEqual(expectedLastItemIndex, actualLastItemIndex);
        }

        private static VirtualizingLayout GetMonitoringLayout(Size desiredSize, List<Rect> realizationRects, ManualResetEvent layoutMeasured = null)
        {
            return new MockVirtualizingLayout
            {
                MeasureLayoutFunc = (availableSize, context) =>
                {
                    var ctx = (VirtualizingLayoutContext)context;
                    Log.Comment("MeasureLayout:" + ctx.RealizationRect);
                    realizationRects.Add(ctx.RealizationRect);
                    if (layoutMeasured != null)
                    {
                        layoutMeasured.Set();
                    }
                    return desiredSize;
                },

                ArrangeLayoutFunc = (finalSize, context) => finalSize
            };
        }
    }
}<|MERGE_RESOLUTION|>--- conflicted
+++ resolved
@@ -58,36 +58,9 @@
         {
             if (!PlatformConfiguration.IsOsVersionGreaterThanOrEqual(OSVersion.Redstone5))
             {
-<<<<<<< HEAD
                 Log.Warning("Skipping since version is less than RS5 and effective viewport is not available below RS5");
                 return;
             }
-=======
-                var realizationRects = new List<Rect>();
-
-                var repeater = new ItemsRepeater()
-                {
-                    Layout = GetMonitoringLayout(new Size(500, 500), realizationRects),
-                    HorizontalCacheLength = 0.0,
-                    VerticalCacheLength = 0.0
-                };
-
-                Content = repeater;
-                Content.UpdateLayout();
-
-                Verify.AreEqual(2, realizationRects.Count);
-                Verify.AreEqual(new Rect(0, 0, 0, 0), realizationRects[0]);
-                Verify.AreEqual(0, realizationRects[1].X);
-                // Account for title bar
-                Verify.AreEqual(-33, realizationRects[1].Y);
-                // Width/Height depends on the window size, so just
-                // validating something reasonable here to avoid flakiness.
-                Verify.IsLessThan(500.0, realizationRects[1].Width);
-                Verify.IsLessThan(500.0, realizationRects[1].Height);
-                realizationRects.Clear();
-            });
-        }
->>>>>>> bf7e7523
 
             var realizationRects = new List<Rect>();
             var viewChangeCompletedEvent = new AutoResetEvent(false);
@@ -111,23 +84,6 @@
                     VerticalScrollBarVisibility = ScrollBarVisibility.Hidden,
                 };
 
-<<<<<<< HEAD
-                scrollViewer.ViewChanged += (sender, args) =>
-                {
-                    if (!args.IsIntermediate)
-                    {
-                        Log.Comment("ViewChanged " + scrollViewer.HorizontalOffset + ":" + scrollViewer.VerticalOffset);
-                        viewChanged.Set();
-=======
-                scrollViewer.ViewChanged += (Object sender, ScrollViewerViewChangedEventArgs args) =>
-                {
-                    if (!args.IsIntermediate)
-                    {
-                        viewChangeCompletedEvent.Set();
->>>>>>> bf7e7523
-                    }
-                };
-
                 Content = scrollViewer;
             });
 
@@ -147,14 +103,6 @@
             });
 
             IdleSynchronizer.Wait();
-<<<<<<< HEAD
-            Verify.IsTrue(viewChanged.WaitOne(), "Did not receive view changed event");
-            Verify.IsTrue(layoutMeasured.WaitOne(), "Did not receive measure on layout");
-            viewChanged.Reset();
-            layoutMeasured.Reset();
-=======
-            Verify.IsTrue(viewChangeCompletedEvent.WaitOne(DefaultWaitTimeInMS));
->>>>>>> bf7e7523
 
             RunOnUIThread.Execute(() =>
             {
@@ -168,14 +116,6 @@
             });
 
             IdleSynchronizer.Wait();
-<<<<<<< HEAD
-            Verify.IsTrue(viewChanged.WaitOne(), "Did not receive view changed event");
-            Verify.IsTrue(layoutMeasured.WaitOne(), "Did not receive measure on layout");
-            viewChanged.Reset();
-            layoutMeasured.Reset();
-=======
-            Verify.IsTrue(viewChangeCompletedEvent.WaitOne(DefaultWaitTimeInMS));
->>>>>>> bf7e7523
 
             RunOnUIThread.Execute(() =>
             {
@@ -185,16 +125,8 @@
 
                 scrollViewer.ChangeView(null, null, 2.0f, disableAnimation: true);
             });
-
-            IdleSynchronizer.Wait();
-<<<<<<< HEAD
-            Verify.IsTrue(viewChanged.WaitOne(), "Did not receive view changed event");
-            Verify.IsTrue(layoutMeasured.WaitOne(), "Did not receive measure on layout");
-            viewChanged.Reset();
-            layoutMeasured.Reset();
-=======
-            Verify.IsTrue(viewChangeCompletedEvent.WaitOne(DefaultWaitTimeInMS));
->>>>>>> bf7e7523
+            IdleSynchronizer.Wait();
+            IdleSynchronizer.Wait();
 
             RunOnUIThread.Execute(() =>
             {
