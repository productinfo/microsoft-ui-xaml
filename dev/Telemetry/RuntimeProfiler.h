--- conflicted
+++ resolved
@@ -34,14 +34,7 @@
         ProfId_RadioButtons,
         ProfId_RadioMenuFlyoutItem,
         ProfId_ItemsRepeater,
-<<<<<<< HEAD
-=======
-        ProfId_NonVirtualizingLayout,
-        ProfId_StackLayout,
-        ProfId_UniformGridLayout,
-        ProfId_VirtualizingLayout,
         ProfId_TeachingTip,
->>>>>>> 87ce7c02
         ProfId_AnimatedVisualPlayer,
         ProfId_Size // ProfId_Size is the last always. 
     } ProfilerClassId;
