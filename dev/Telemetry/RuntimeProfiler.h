﻿// Copyright (c) Microsoft Corporation. All rights reserved.
// Licensed under the MIT License. See LICENSE in the project root for license information.


namespace RuntimeProfiler
{
    typedef enum
    {
        PG_Class = 0
    } ProfileGroup;

    //  We use these id's on reports so please don't remove or move these
    //  definitions.  Add any new id's immediately preceding ProfId_Size
    //  since it's used to determine the size of this list.
    typedef enum
    {
        ProfId_ColorPicker = 0,
        ProfId_NavigationView,
        ProfId_ParallaxView,
        ProfId_PersonPicture,
        ProfId_RefreshContainer,
        ProfId_RefreshVisualizer,
        ProfId_RatingControl,
        ProfId_SwipeControl,
        ProfId_SwipeItem,
        ProfId_TreeView,
        ProfId_TwoPaneView,
        ProfId_Reveal,
        ProfId_Acrylic,
        ProfId_SplitButton,
        ProfId_DropDownButton,
        ProfId_CommandBarFlyout,
        ProfId_TextCommandBarFlyout,
        ProfId_RadioButtons,
        ProfId_RadioMenuFlyoutItem,
<<<<<<< HEAD
        ProfId_Acrylic_TintLuminosityOpacity_Changed,
=======
        ProfId_ItemsRepeater,
>>>>>>> 684d239d
        ProfId_Size
    } ProfilerClassId;

    void FireEvent(bool Suspend) noexcept;
    void RegisterMethod(ProfileGroup group, UINT16 TypeIndex, UINT16 MethodIndex, volatile LONG *Count) noexcept;
}

#define __RP_Marker_ClassById(typeindex) \
    { \
        __pragma (warning ( suppress : 28112)) \
        static volatile LONG __RuntimeProfiler_Counter = -1; \
        if (0 == ::InterlockedIncrement(&__RuntimeProfiler_Counter)) \
        { \
            RuntimeProfiler::RegisterMethod(RuntimeProfiler::PG_Class, (UINT16)typeindex, 9999, &__RuntimeProfiler_Counter); \
        } \
    }
    
<|MERGE_RESOLUTION|>--- conflicted
+++ resolved
@@ -33,11 +33,8 @@
         ProfId_TextCommandBarFlyout,
         ProfId_RadioButtons,
         ProfId_RadioMenuFlyoutItem,
-<<<<<<< HEAD
+        ProfId_ItemsRepeater,
         ProfId_Acrylic_TintLuminosityOpacity_Changed,
-=======
-        ProfId_ItemsRepeater,
->>>>>>> 684d239d
         ProfId_Size
     } ProfilerClassId;
 
