--- conflicted
+++ resolved
@@ -808,22 +808,17 @@
         viewport.Width          /*viewportWidth*/,
         viewport.Height         /*viewportHeight*/);
 
-<<<<<<< HEAD
     // We do the following only when effective viewport
     // support is not available. This is to provide downlevel support.
-    if (!SharedHelpers::IsRS5OrHigher())
+    if (SharedHelpers::IsRS5OrHigher())
+    {
+        m_isAnchorElementDirty = true;
+    }
+    else
     {
         ClearAnchorCandidates();
         RaisePostArrange();
     }
-=======
-#ifdef USE_EFFECTIVE_VIEWPORT_AND_ANCHORING_FROM_PLATFORM
-    m_isAnchorElementDirty = true;
-#else
-    ClearAnchorCandidates();
-    RaisePostArrange();
-#endif
->>>>>>> a34553e6
 
     return viewport;
 }
