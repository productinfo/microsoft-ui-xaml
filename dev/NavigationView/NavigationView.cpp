﻿// Copyright (c) Microsoft Corporation. All rights reserved.
// Licensed under the MIT License. See LICENSE in the project root for license information.

#include "pch.h"
#include "common.h"

#include "NavigationView.h"
#include "Vector.h"
#include "BindableVector.h"
#include "NavigationViewDisplayModeChangedEventArgs.h"
#include "NavigationViewPaneClosingEventArgs.h"
#include "NavigationViewBackRequestedEventArgs.h"
#include "ResourceAccessor.h"
#include "CppWinRTHelpers.h"
#include "NavigationViewItem.h"
#include "NavigationViewSelectionChangedEventArgs.h"
#include "NavigationViewItemInvokedEventArgs.h"
#include "RuntimeProfiler.h"
#include "NavigationViewList.h"
#include "Utils.h"
#include "TraceLogging.h"

static constexpr auto c_togglePaneButtonName = L"TogglePaneButton"sv;
static constexpr auto c_paneTitleTextBlock = L"PaneTitleTextBlock"sv;
static constexpr auto c_rootSplitViewName = L"RootSplitView"sv;
static constexpr auto c_menuItemsHost = L"MenuItemsHost"sv;
static constexpr auto c_settingsName = L"SettingsNavPaneItem"sv;
static constexpr auto c_settingsNameTopNav = L"SettingsTopNavPaneItem"sv;
static constexpr auto c_selectionIndicatorName = L"SelectionIndicator"sv;
static constexpr auto c_paneContentGridName = L"PaneContentGrid"sv;
static constexpr auto c_rootGridName = L"RootGrid"sv;
static constexpr auto c_contentGridName = L"ContentGrid"sv;
static constexpr auto c_searchButtonName = L"PaneAutoSuggestButton"sv;
static constexpr auto c_togglePaneTopPadding = L"TogglePaneTopPadding"sv;
static constexpr auto c_contentPaneTopPadding = L"ContentPaneTopPadding"sv;
static constexpr auto c_headerContent = L"HeaderContent"sv;
static constexpr auto c_navViewBackButton = L"NavigationViewBackButton"sv;
static constexpr auto c_navViewBackButtonToolTip = L"NavigationViewBackButtonToolTip"sv;
static constexpr auto c_buttonHolderGrid = L"ButtonHolderGrid"sv;

static constexpr auto c_topNavMenuItemsHost = L"TopNavMenuItemsHost"sv;
static constexpr auto c_topNavOverflowButton = L"TopNavOverflowButton"sv;
static constexpr auto c_topNavMenuItemsOverflowHost = L"TopNavMenuItemsOverflowHost"sv;
static constexpr auto c_topNavGrid = L"TopNavGrid"sv;
static constexpr auto c_topNavContentOverlayAreaGrid = L"TopNavContentOverlayAreaGrid"sv;
static constexpr auto c_leftNavPaneAutoSuggestBoxPresenter = L"PaneAutoSuggestBoxPresenter"sv;
static constexpr auto c_topNavPaneAutoSuggestBoxPresenter = L"TopPaneAutoSuggestBoxPresenter"sv;

static constexpr auto c_leftNavFooterContentBorder = L"FooterContentBorder"sv;
static constexpr auto c_leftNavPaneHeaderContentBorder = L"PaneHeaderContentBorder"sv;
static constexpr auto c_leftNavPaneCustomContentBorder = L"PaneCustomContentBorder"sv;

static constexpr auto c_paneHeaderOnTopPane = L"PaneHeaderOnTopPane"sv;
static constexpr auto c_paneCustomContentOnTopPane = L"PaneCustomContentOnTopPane"sv;
static constexpr auto c_paneFooterOnTopPane = L"PaneFooterOnTopPane"sv;

static constexpr int c_backButtonHeight = 44;
static constexpr int c_backButtonWidth = 48;
static constexpr int c_backButtonPaneButtonMargin = 8;
static constexpr int c_paneToggleButtonWidth = 48;
static constexpr int c_toggleButtonHeightWhenShouldPreserveNavigationViewRS3Behavior = 56;
static constexpr int c_backButtonRowDefinition = 1;
static constexpr float c_paneElevationTranslationZ = 32;

// A tricky to help to stop layout cycle. As we know, we may have this:
// 1 .. first time invalid measure, normal case because of virtualization
// 2 .. data update before next invalid measure
// 3 .. possible layout cycle. a buffer
// so 4 is selected for threshold.
constexpr int s_measureOnInitStep2CountThreshold{ 4 };

static winrt::Size c_infSize{ std::numeric_limits<float>::infinity(), std::numeric_limits<float>::infinity() };

using namespace std::chrono_literals;

NavigationView::~NavigationView()
{
    UnhookEventsAndClearFields(true);
}

void NavigationView::UnhookEventsAndClearFields(bool isFromDestructor)
{
    m_titleBarMetricsChangedRevoker.revoke();
    m_titleBarIsVisibleChangedRevoker.revoke();
    m_paneToggleButtonClickRevoker.revoke();

    m_settingsItemTappedRevoker.revoke();
    m_settingsItemKeyDownRevoker.revoke();
    m_settingsItemKeyUpRevoker.revoke();
    m_settingsItem.set(nullptr);

    m_leftNavListViewSelectionChangedRevoker.revoke();
    m_leftNavListViewItemClickRevoker.revoke();
    m_leftNavListViewLoadedRevoker.revoke();       
    m_leftNavListView.set(nullptr);

    m_leftNavListViewSelectionChangedRevoker.revoke();
    m_leftNavListViewItemClickRevoker.revoke();
    m_leftNavListViewLoadedRevoker.revoke();      
    m_leftNavListView.set(nullptr);

    m_topNavListViewSelectionChangedRevoker.revoke();
    m_topNavListViewItemClickRevoker.revoke();
    m_topNavListViewLoadedRevoker.revoke();
    m_topNavListView.set(nullptr);

    m_topNavListOverflowViewSelectionChangedRevoker.revoke();
    m_topNavListOverflowView.set(nullptr);

    m_paneSearchButtonClickRevoker.revoke();
    m_paneSearchButton.set(nullptr);

    m_buttonHolderGrid.set(nullptr);
}

NavigationView::NavigationView()
{
    __RP_Marker_ClassById(RuntimeProfiler::ProfId_NavigationView);
    SetValue(s_TemplateSettingsProperty, winrt::make<::NavigationViewTemplateSettings>());
    SetDefaultStyleKey(this);

    SizeChanged({ this, &NavigationView::OnSizeChanged });
    auto items = winrt::make<Vector<winrt::IInspectable>>();
    SetValue(s_MenuItemsProperty, items);

    auto weakThis = get_weak();
    m_topDataProvider.OnRawDataChanged(
        [weakThis](const winrt::NotifyCollectionChangedEventArgs& args)
        {
            if (auto target = weakThis.get())
            {
                target->OnTopNavDataSourceChanged(args);
            }
        });

    Unloaded({ this, &NavigationView::OnUnloaded });
<<<<<<< HEAD

    m_rootNode.set(winrt::make<TreeViewNode>());
=======
    Loaded({ this, &NavigationView::OnLoaded });
>>>>>>> e04e7d91
}

void NavigationView::OnApplyTemplate()
{
    // Stop update anything because of PropertyChange during OnApplyTemplate. Update them all together at the end of this function
    m_appliedTemplate = false;

    UnhookEventsAndClearFields();

    winrt::IControlProtected controlProtected = *this;

    // Register for changes in title bar layout
    winrt::CoreApplicationViewTitleBar coreTitleBar = winrt::CoreApplication::GetCurrentView().TitleBar();
    if (coreTitleBar)
    {
        m_coreTitleBar.set(coreTitleBar);
        m_titleBarMetricsChangedRevoker = coreTitleBar.LayoutMetricsChanged(winrt::auto_revoke, { this, &NavigationView::OnTitleBarMetricsChanged });
        m_titleBarIsVisibleChangedRevoker = coreTitleBar.IsVisibleChanged(winrt::auto_revoke, { this, &NavigationView::OnTitleBarIsVisibleChanged });
        m_headerContent.set(GetTemplateChildT<winrt::FrameworkElement>(c_headerContent, controlProtected));

        if (ShouldPreserveNavigationViewRS4Behavior())
        {
            m_togglePaneTopPadding.set(GetTemplateChildT<winrt::FrameworkElement>(c_togglePaneTopPadding, controlProtected));
            m_contentPaneTopPadding.set(GetTemplateChildT<winrt::FrameworkElement>(c_contentPaneTopPadding, controlProtected));
        }
    }

    // Set up the pane toggle button click handler
    if (auto paneToggleButton = GetTemplateChildT<winrt::Button>(c_togglePaneButtonName, controlProtected))
    {
        m_paneToggleButton.set(paneToggleButton);
        m_paneToggleButtonClickRevoker = paneToggleButton.Click(winrt::auto_revoke, { this, &NavigationView::OnPaneToggleButtonClick });
            
        SetPaneToggleButtonAutomationName();

        if (SharedHelpers::IsRS3OrHigher())
        {
            winrt::KeyboardAccelerator keyboardAccelerator;
            keyboardAccelerator.Key(winrt::VirtualKey::Back);
            keyboardAccelerator.Modifiers(winrt::VirtualKeyModifiers::Windows);
            paneToggleButton.KeyboardAccelerators().Append(keyboardAccelerator);
        }
    }

    if (auto leftNavPaneHeaderContentBorder = GetTemplateChildT<winrt::ContentControl>(c_leftNavPaneHeaderContentBorder, controlProtected))
    {
        m_leftNavPaneHeaderContentBorder.set(leftNavPaneHeaderContentBorder);
    }

    if (auto leftNavPaneCustomContentBorder = GetTemplateChildT<winrt::ContentControl>(c_leftNavPaneCustomContentBorder, controlProtected))
    {
        m_leftNavPaneCustomContentBorder.set(leftNavPaneCustomContentBorder);
    }

    if (auto leftNavFooterContentBorder = GetTemplateChildT<winrt::ContentControl>(c_leftNavFooterContentBorder, controlProtected))
    {
        m_leftNavFooterContentBorder.set(leftNavFooterContentBorder);
    }

    if (auto paneHeaderOnTopPane = GetTemplateChildT<winrt::ContentControl>(c_paneHeaderOnTopPane, controlProtected))
    {
        m_paneHeaderOnTopPane.set(paneHeaderOnTopPane);
    }

    if (auto paneCustomContentOnTopPane = GetTemplateChildT<winrt::ContentControl>(c_paneCustomContentOnTopPane, controlProtected))
    {
        m_paneCustomContentOnTopPane.set(paneCustomContentOnTopPane);
    }

    if (auto paneFooterOnTopPane = GetTemplateChildT<winrt::ContentControl>(c_paneFooterOnTopPane, controlProtected))
    {
        m_paneFooterOnTopPane.set(paneFooterOnTopPane);
    }

    if (auto textBlock = GetTemplateChildT<winrt::TextBlock>(c_paneTitleTextBlock, controlProtected))
    {
        m_paneTitleTextBlock.set(textBlock);
        UpdatePaneTitleMargins();
    }
    
    // Get a pointer to the root SplitView
    if (auto splitView = GetTemplateChildT<winrt::SplitView>(c_rootSplitViewName, controlProtected))
    {
        m_rootSplitView.set(splitView);
        m_splitViewIsPaneOpenChangedRevoker = RegisterPropertyChanged(splitView,
            winrt::SplitView::IsPaneOpenProperty(), 
            { this, &NavigationView::OnSplitViewClosedCompactChanged });

        m_splitViewDisplayModeChangedRevoker = RegisterPropertyChanged(splitView,
            winrt::SplitView::DisplayModeProperty(), 
            { this, &NavigationView::OnSplitViewClosedCompactChanged });

        if (SharedHelpers::IsRS3OrHigher()) // These events are new to RS3/v5 API
        {
            m_splitViewPaneClosedRevoker = splitView.PaneClosed(winrt::auto_revoke, { this, &NavigationView::OnSplitViewPaneClosed });
            m_splitViewPaneClosingRevoker = splitView.PaneClosing(winrt::auto_revoke, { this, &NavigationView::OnSplitViewPaneClosing });
            m_splitViewPaneOpenedRevoker = splitView.PaneOpened(winrt::auto_revoke, { this, &NavigationView::OnSplitViewPaneOpened });
            m_splitViewPaneOpeningRevoker = splitView.PaneOpening(winrt::auto_revoke, { this, &NavigationView::OnSplitViewPaneOpening });
        }

        UpdateIsClosedCompact();
    }

    // Change code to NOT do this if we're in top nav mode, to prevent it from being realized:
    if (auto leftNavListView = GetTemplateChildT<winrt::ListView>(c_menuItemsHost, controlProtected))
    {
        m_leftNavListView.set(leftNavListView);

        m_leftNavListViewLoadedRevoker = leftNavListView.Loaded(winrt::auto_revoke, { this, &NavigationView::OnListViewLoaded });

        m_leftNavListViewSelectionChangedRevoker = leftNavListView.SelectionChanged(winrt::auto_revoke, { this, &NavigationView::OnSelectionChanged });
        m_leftNavListViewItemClickRevoker = leftNavListView.ItemClick(winrt::auto_revoke, { this, &NavigationView::OnItemClick });

        SetNavigationViewListPosition(leftNavListView, NavigationViewListPosition::LeftNav);

        // Set up the ViewModel for the List
        auto leftNavigationViewList = leftNavListView.try_as<NavigationViewList>();
        leftNavigationViewList->ListViewModel(winrt::make_self<ViewModel>());
        auto viewModel = leftNavigationViewList->ListViewModel();
        viewModel->IsContentMode(true);
        viewModel->PrepareView(m_rootNode.get());
        viewModel->SetOwningList(leftNavListView);
        leftNavigationViewList->ItemsSource(*viewModel.get());
    }

    // Change code to NOT do this if we're in left nav mode, to prevent it from being realized:
    if (auto topNavListView = GetTemplateChildT<winrt::ListView>(c_topNavMenuItemsHost, controlProtected))
    {
        m_topNavListView.set(topNavListView);

        m_topNavListViewLoadedRevoker = topNavListView.Loaded(winrt::auto_revoke, { this, &NavigationView::OnListViewLoaded });

        m_topNavListViewSelectionChangedRevoker = topNavListView.SelectionChanged(winrt::auto_revoke, { this, &NavigationView::OnSelectionChanged });
        m_topNavListViewItemClickRevoker = topNavListView.ItemClick(winrt::auto_revoke, { this, &NavigationView::OnItemClick });

        SetNavigationViewListPosition(topNavListView, NavigationViewListPosition::TopPrimary);
    }

    // Change code to NOT do this if we're in left nav mode, to prevent it from being realized:
    if (auto topNavListOverflowView = GetTemplateChildT<winrt::ListView>(c_topNavMenuItemsOverflowHost, controlProtected))
    {
        m_topNavListOverflowView.set(topNavListOverflowView);
        m_topNavListOverflowViewSelectionChangedRevoker = topNavListOverflowView.SelectionChanged(winrt::auto_revoke, { this, &NavigationView::OnOverflowItemSelectionChanged });

        SetNavigationViewListPosition(topNavListOverflowView, NavigationViewListPosition::TopOverflow);
    }

    if (auto topNavOverflowButton = GetTemplateChildT<winrt::Button>(c_topNavOverflowButton, controlProtected))
    {
        m_topNavOverflowButton.set(topNavOverflowButton);
        winrt::AutomationProperties::SetName(topNavOverflowButton, ResourceAccessor::GetLocalizedStringResource(SR_NavigationOverflowButtonText));
        topNavOverflowButton.Content(box_value(ResourceAccessor::GetLocalizedStringResource(SR_NavigationOverflowButtonText)));
        auto visual = winrt::ElementCompositionPreview::GetElementVisual(topNavOverflowButton);
        CreateAndAttachHeaderAnimation(visual);

#ifdef USE_INSIDER_SDK
        if (winrt::IFlyoutBase6 topNavOverflowButtonAsFlyoutBase6 = topNavOverflowButton.Flyout())
        {
            topNavOverflowButtonAsFlyoutBase6.ShouldConstrainToRootBounds(false);
        }
#endif
    }

    if (auto topNavGrid = GetTemplateChildT<winrt::Grid>(c_topNavGrid, controlProtected))
    {
        m_topNavGrid.set(topNavGrid);
    }

    if (auto topNavContentOverlayAreaGrid = GetTemplateChildT<winrt::Border>(c_topNavContentOverlayAreaGrid, controlProtected))
    {
        m_topNavContentOverlayAreaGrid.set(topNavContentOverlayAreaGrid);
    }

    if (auto leftNavSearchContentControl = GetTemplateChildT<winrt::ContentControl>(c_leftNavPaneAutoSuggestBoxPresenter, controlProtected))
    {
        m_leftNavPaneAutoSuggestBoxPresenter.set(leftNavSearchContentControl);
    }

    if (auto topNavSearchContentControl = GetTemplateChildT<winrt::ContentControl>(c_topNavPaneAutoSuggestBoxPresenter, controlProtected))
    {
        m_topNavPaneAutoSuggestBoxPresenter.set(topNavSearchContentControl);
    }

    // Get pointer to the pane content area, for use in the selection indicator animation
    m_paneContentGrid.set(GetTemplateChildT<winrt::UIElement>(c_paneContentGridName, controlProtected));

    // Set automation name on search button
    if (auto button = GetTemplateChildT<winrt::Button>(c_searchButtonName, controlProtected))
    {
        m_paneSearchButton.set(button);
        m_paneSearchButtonClickRevoker = button.Click(winrt::auto_revoke, { this, &NavigationView::OnPaneSearchButtonClick });

        auto searchButtonName = ResourceAccessor::GetLocalizedStringResource(SR_NavigationViewSearchButtonName);
        winrt::AutomationProperties::SetName(button, searchButtonName);
        auto toolTip = winrt::ToolTip();
        toolTip.Content(box_value(searchButtonName));
        winrt::ToolTipService::SetToolTip(button, toolTip);
    }

    if (auto backButton = GetTemplateChildT<winrt::Button>(c_navViewBackButton, controlProtected))
    {
        m_backButton.set(backButton);
        m_backButtonClickedRevoker = backButton.Click(winrt::auto_revoke, { this, &NavigationView::OnBackButtonClicked });
        
        winrt::hstring navigationName = ResourceAccessor::GetLocalizedStringResource(SR_NavigationBackButtonName);
        winrt::AutomationProperties::SetName(backButton, navigationName);
    }

    if (auto backButtonToolTip = GetTemplateChildT<winrt::ToolTip>(c_navViewBackButtonToolTip, controlProtected))
    {
        winrt::hstring navigationBackButtonToolTip = ResourceAccessor::GetLocalizedStringResource(SR_NavigationBackButtonToolTip);
        backButtonToolTip.Content(box_value(navigationBackButtonToolTip));
    }

    if (SharedHelpers::IsRS2OrHigher())
    {
        // Get hold of the outermost grid and enable XYKeyboardNavigationMode
        // However, we only want this to work in the content pane + the hamburger button (which is not inside the splitview)
        // so disable it on the grid in the content area of the SplitView
        if (auto rootGrid = GetTemplateChildT<winrt::Grid>(c_rootGridName, controlProtected))
        {
            rootGrid.XYFocusKeyboardNavigation(winrt::XYFocusKeyboardNavigationMode::Enabled);
        }

        if (auto contentGrid = GetTemplateChildT<winrt::Grid>(c_contentGridName, controlProtected))
        {
            contentGrid.XYFocusKeyboardNavigation(winrt::XYFocusKeyboardNavigationMode::Disabled);
        }
    }

    // Since RS5, SingleSelectionFollowsFocus is set by XAML other than by code
    if (SharedHelpers::IsRS1OrHigher() && ShouldPreserveNavigationViewRS4Behavior() && m_leftNavListView)
    {
        m_leftNavListView.get().SingleSelectionFollowsFocus(false);
    }

    m_accessKeyInvokedRevoker = AccessKeyInvoked(winrt::auto_revoke, { this, &NavigationView::OnAccessKeyInvoked });

    if (SharedHelpers::IsThemeShadowAvailable())
    {
#ifdef USE_INTERNAL_SDK
        if (auto splitView = m_rootSplitView.get())
        {
            if (auto contentRoot = splitView.Content())
            {
                if (auto paneRoot = splitView.Pane())
                {
                    winrt::ThemeShadow shadow;
                    shadow.Receivers().Append(contentRoot);
                    paneRoot.Shadow(shadow);
                }
            }
        }
#endif
    }

    m_appliedTemplate = true;

    // Do initial setup
    UpdatePaneDisplayMode();    
    UpdateHeaderVisibility();
    UpdateTitleBarPadding();
    UpdatePaneTabFocusNavigation();
    UpdateBackButtonVisibility();
    UpdateSingleSelectionFollowsFocusTemplateSetting();
    UpdateNavigationViewUseSystemVisual();
    PropagateNavigationViewAsParent();
    UpdateVisualState();
}

// Hook up the Settings Item Invoked event listener
void NavigationView::CreateAndHookEventsToSettings(std::wstring_view settingsName)
{
    winrt::IControlProtected controlProtected = *this;
    auto settingsItem = GetTemplateChildT<winrt::NavigationViewItem>(settingsName, controlProtected);
    if (settingsItem && settingsItem != m_settingsItem.get())
     {
        // If the old settings item is selected, move the selection to the new one.
        auto selectedItem = SelectedItem();
        bool shouldSelectSetting = selectedItem && IsSettingsItem(selectedItem);

        if (shouldSelectSetting)
        { 
            SetSelectedItemAndExpectItemInvokeWhenSelectionChangedIfNotInvokedFromAPI(nullptr);
        }

        m_settingsItemTappedRevoker.revoke();
        m_settingsItemKeyDownRevoker.revoke();
        m_settingsItemKeyUpRevoker.revoke();

        m_settingsItem.set(settingsItem);
        m_settingsItemTappedRevoker = settingsItem.Tapped(winrt::auto_revoke, { this, &NavigationView::OnSettingsTapped });
        m_settingsItemKeyDownRevoker = settingsItem.KeyDown(winrt::auto_revoke, { this, &NavigationView::OnSettingsKeyDown });
        m_settingsItemKeyUpRevoker = settingsItem.KeyUp(winrt::auto_revoke, { this, &NavigationView::OnSettingsKeyUp });

        // Do localization for settings item label and Automation Name
        auto localizedSettingsName = ResourceAccessor::GetLocalizedStringResource(SR_SettingsButtonName);
        winrt::AutomationProperties::SetName(settingsItem, localizedSettingsName);
        UpdateSettingsItemToolTip();

        // Add the name only in case of horizontal nav
        if (!IsTopNavigationView())
        {
            settingsItem.Content(box_value(localizedSettingsName));
        }

        // hook up SettingsItem
        SetValue(s_SettingsItemProperty, settingsItem);

        if (shouldSelectSetting)
        { 
            SetSelectedItemAndExpectItemInvokeWhenSelectionChangedIfNotInvokedFromAPI(m_settingsItem.get());
        }
    }
}

// Unlike other control, NavigationView only move items into/out of overflow on MeasureOverride. 
// and the actual measure is done by __super::MeasureOverride.
// We can't move items in LayoutUpdated or OnLoaded, otherwise it would trig another MeasureOverride.
// Because of Items Container restriction, apps may crash if we move the same item out of overflow, 
// and then move it back to overflow in the same measureoveride(busy, unlink failure, in transition...).
// TopNavigationViewLayoutState is used to guarantee above will not happen
// 
// Because of ItemsStackPanel and overflow, we need to run MeasureOverride multiple times. RequestInvalidateMeasureOnNextLayoutUpdate is helping with this.  
// Here is a typical scenario:
//  MeasureOverride(RequestInvalidateMeasureOnNextLayoutUpdate and register LayoutUpdated) -> LayoutUpdated(unregister LayoutUpdated) -> InvalidMeasure 
//   -> Another MeasureOverride(register LayoutUpdated) -> LayoutUpdated(unregister LayoutUpdated) -> Done
winrt::Size NavigationView::MeasureOverride(winrt::Size const& availableSize)
{
    if (!ShouldIgnoreMeasureOverride())
    {
        auto scopeGuard = gsl::finally([this]()
        {
            m_shouldIgnoreOverflowItemSelectionChange = false;
            m_shouldIgnoreNextSelectionChange = false;
        });
        m_shouldIgnoreOverflowItemSelectionChange = true;
        m_shouldIgnoreNextSelectionChange = true;

        if (IsTopNavigationView() && IsTopPrimaryListVisible())
        {
            if (availableSize.Width == std::numeric_limits<float>::infinity())
            {
                // We have infinite space, so move all items to primary list
                m_topDataProvider.MoveAllItemsToPrimaryList();
            }
            else
            {
                HandleTopNavigationMeasureOverride(availableSize);

                if (m_topNavigationMode != TopNavigationViewLayoutState::Normal && m_topNavigationMode != TopNavigationViewLayoutState::Overflow)
                {
                    RequestInvalidateMeasureOnNextLayoutUpdate();
                }
#ifdef DEBUG
                if (m_topDataProvider.Size() > 0)
                {
                    // We should always have at least one item in primary.
                    MUX_ASSERT(m_topDataProvider.GetPrimaryItems().Size() > 0);
                }
#endif // DEBUG
            }
        }

        m_layoutUpdatedToken.revoke();
        m_layoutUpdatedToken = LayoutUpdated(winrt::auto_revoke, { this, &NavigationView::OnLayoutUpdated });
    }
    else
    {
        RequestInvalidateMeasureOnNextLayoutUpdate();
    }
    return __super::MeasureOverride(availableSize);
}

void NavigationView::OnLayoutUpdated(const winrt::IInspectable& sender, const winrt::IInspectable& e)
{
    // We only need to handle once after MeasureOverride, so revoke the token.
    m_layoutUpdatedToken.revoke();

    if (m_shouldInvalidateMeasureOnNextLayoutUpdate)
    {
        m_shouldInvalidateMeasureOnNextLayoutUpdate = false;
        InvalidateMeasure();
    }
    else
    {
        // For some unknown reason, ListView may not always selected a item on the first time when we update the datasource.
        // If it's not selected, we re-selected it.
        // This is also used when a previously selected MenuItem was hidden and is now being shown.
        auto selectedItem = SelectedItem();
        if (selectedItem)
        {
            auto container = NavigationViewItemOrSettingsContentFromData(selectedItem);
            if (container && !container.IsSelected() && container.SelectsOnInvoked())
            {
                container.IsSelected(true);

            }
        }

        // In topnav, when an item in overflow menu is clicked, the animation is delayed because that item is not move to primary list yet.
        // And it depends on LayoutUpdated to re-play the animation. m_lastSelectedItemPendingAnimationInTopNav is the last selected overflow item.
        if (auto lastSelectedItemInTopNav = m_lastSelectedItemPendingAnimationInTopNav.get())
        {
            AnimateSelectionChanged(lastSelectedItemInTopNav, selectedItem);
        }
        else
        {
            AnimateSelectionChanged(nullptr, selectedItem);
        }
    }
}

void NavigationView::OnSizeChanged(winrt::IInspectable const& /*sender*/, winrt::SizeChangedEventArgs const& args)
{
    auto width = args.NewSize().Width;
    UpdateAdaptiveLayout(width);
    UpdateTitleBarPadding();
    UpdateBackButtonVisibility();
    UpdatePaneTitleMargins();
}

// forceSetDisplayMode: On first call to SetDisplayMode, force setting to initial values
void NavigationView::UpdateAdaptiveLayout(double width, bool forceSetDisplayMode)
{
    // In top nav, there is no adaptive pane layout
    if (IsTopNavigationView())
    {
        return;
    }

    if (!m_rootSplitView)
    {
        return;
    }

    // If we decide we want it to animate open/closed when you resize the
    // window we'll have to change how we figure out the initial state
    // instead of this:
    m_initialListSizeStateSet = false; // see UpdateIsClosedCompact()

    winrt::NavigationViewDisplayMode displayMode = winrt::NavigationViewDisplayMode::Compact;

    auto paneDisplayMode = PaneDisplayMode();
    if (paneDisplayMode == winrt::NavigationViewPaneDisplayMode::Auto)
    {
        if (width >= ExpandedModeThresholdWidth())
        {
            displayMode = winrt::NavigationViewDisplayMode::Expanded;
        }
        else if (width < CompactModeThresholdWidth())
        {
            displayMode = winrt::NavigationViewDisplayMode::Minimal;
        }
    }
    else if (paneDisplayMode == winrt::NavigationViewPaneDisplayMode::Left)
    {
        displayMode = winrt::NavigationViewDisplayMode::Expanded;
    }
    else if (paneDisplayMode == winrt::NavigationViewPaneDisplayMode::LeftCompact)
    {
        displayMode = winrt::NavigationViewDisplayMode::Compact;
    }
    else if (paneDisplayMode == winrt::NavigationViewPaneDisplayMode::LeftMinimal)
    {
        displayMode = winrt::NavigationViewDisplayMode::Minimal;
    }
    else
    {
        MUX_FAIL_FAST();
    }


    SetDisplayMode(displayMode, forceSetDisplayMode);

    if (displayMode == winrt::NavigationViewDisplayMode::Expanded)
    {
        if (!m_wasForceClosed)
        {
            OpenPane();
        }
    }     
}

void NavigationView::OnPaneToggleButtonClick(const winrt::IInspectable& /*sender*/, const winrt::RoutedEventArgs& /*args*/)
{
    if (IsPaneOpen())
    {
        m_wasForceClosed = true;
        ClosePane();
    }
    else
    {
        m_wasForceClosed = false;
        OpenPane();
    }
}

void NavigationView::OnPaneSearchButtonClick(const winrt::IInspectable& /*sender*/, const winrt::RoutedEventArgs& /*args*/)
{
    m_wasForceClosed = false;
    OpenPane();

    if (auto autoSuggestBox = AutoSuggestBox())
    {
        autoSuggestBox.Focus(winrt::FocusState::Keyboard);
    }
}

void NavigationView::OpenPane()
{
    auto scopeGuard = gsl::finally([this]()
    {
        m_isOpenPaneForInteraction = false;
    });
    m_isOpenPaneForInteraction = true;
    IsPaneOpen(true);
}

// Call this when you want an uncancellable close
void NavigationView::ClosePane()
{
    auto scopeGuard = gsl::finally([this]()
    {
        m_isOpenPaneForInteraction = false;
    });
    m_isOpenPaneForInteraction = true;
    IsPaneOpen(false); // the SplitView is two-way bound to this value 
}

// Call this when NavigationView itself is going to trigger a close
// where you will stop the close if the cancel is triggered
bool NavigationView::AttemptClosePaneLightly()
{
    bool pendingPaneClosingCancel = false;

    if (SharedHelpers::IsRS3OrHigher())
    {
        auto eventArgs = winrt::make_self<NavigationViewPaneClosingEventArgs>();
        m_paneClosingEventSource(*this, *eventArgs);
        pendingPaneClosingCancel = eventArgs->Cancel();
    }

    if (!pendingPaneClosingCancel || m_wasForceClosed)
    {
        m_blockNextClosingEvent = true;
        ClosePane();
        return true;
    }

    return false;
}

void NavigationView::OnSplitViewClosedCompactChanged(const winrt::DependencyObject& /*sender*/, const winrt::DependencyProperty& args)
{
    if (args == winrt::SplitView::IsPaneOpenProperty() ||
        args == winrt::SplitView::DisplayModeProperty())
    {
        UpdateIsClosedCompact();
    }
}

void NavigationView::OnSplitViewPaneClosed(const winrt::DependencyObject& /*sender*/, const winrt::IInspectable& obj)
{
    m_paneClosedEventSource(*this, nullptr);
}

void NavigationView::OnSplitViewPaneClosing(const winrt::DependencyObject& /*sender*/, const winrt::SplitViewPaneClosingEventArgs& args)
{
    bool pendingPaneClosingCancel = false;
    if (m_paneClosingEventSource)
    {
        if (!m_blockNextClosingEvent) // If this is true, we already sent one out "manually" and don't need to forward SplitView's event
        {
            auto eventArgs = winrt::make_self<NavigationViewPaneClosingEventArgs>();
            eventArgs->SplitViewClosingArgs(args);
            m_paneClosingEventSource(*this, *eventArgs);
            pendingPaneClosingCancel = eventArgs->Cancel();
        }
        else
        {
            m_blockNextClosingEvent = false;
        }
    }

    if (!pendingPaneClosingCancel) // will be set in above event!
    {
        if (auto splitView = m_rootSplitView.get())
        {
            if (auto paneList = m_leftNavListView)
            {
                if (splitView.DisplayMode() == winrt::SplitViewDisplayMode::CompactOverlay || splitView.DisplayMode() == winrt::SplitViewDisplayMode::CompactInline)
                {
                    // See UpdateIsClosedCompact 'RS3+ animation timing enhancement' for explanation:
                    winrt::VisualStateManager::GoToState(*this, L"ListSizeCompact", true /*useTransitions*/);
                    UpdatePaneToggleSize();
                }
            }
        }
    }
}

void NavigationView::OnSplitViewPaneOpened(const winrt::DependencyObject& /*sender*/, const winrt::IInspectable& obj)
{
    m_paneOpenedEventSource(*this, nullptr);
}

void NavigationView::OnSplitViewPaneOpening(const winrt::DependencyObject& /*sender*/, const winrt::IInspectable& obj)
{
    if (m_leftNavListView)
    {
        // See UpdateIsClosedCompact 'RS3+ animation timing enhancement' for explanation:
        winrt::VisualStateManager::GoToState(*this, L"ListSizeFull", true /*useTransitions*/);
    }

    m_paneOpeningEventSource(*this, nullptr);
}

void NavigationView::UpdateIsClosedCompact()
{
    if (auto splitView = m_rootSplitView.get())
    {
        // Check if the pane is closed and if the splitview is in either compact mode.
        auto splitViewDisplayMode = splitView.DisplayMode();
        m_isClosedCompact = !splitView.IsPaneOpen() && (splitViewDisplayMode == winrt::SplitViewDisplayMode::CompactOverlay || splitViewDisplayMode == winrt::SplitViewDisplayMode::CompactInline);
        winrt::VisualStateManager::GoToState(*this, m_isClosedCompact ? L"ClosedCompact" : L"NotClosedCompact", true /*useTransitions*/);

        // Set the initial state of the list size
        if (!m_initialListSizeStateSet)
        {
            m_initialListSizeStateSet = true;
            winrt::VisualStateManager::GoToState(*this, m_isClosedCompact ? L"ListSizeCompact" : L"ListSizeFull", true /*useTransitions*/);
        }
        else if (!SharedHelpers::IsRS3OrHigher()) // Do any changes that would otherwise happen on opening/closing for RS2 and earlier:
        {
            // RS3+ animation timing enhancement:
            // Pre-RS3, we didn't have the full suite of Closed, Closing, Opened,
            // Opening events on SplitView. So when doing open/closed operations,
            // we have to do them immediately. Just one example: on RS2 when you
            // close the pane, the PaneTitle will disappear *immediately* which
            // looks janky. But on RS4, it'll have its visibility set after the
            // closed event fires.
            winrt::VisualStateManager::GoToState(*this, m_isClosedCompact ? L"ListSizeCompact" : L"ListSizeFull", true /*useTransitions*/);
        }

        UpdateTitleBarPadding();
        UpdateBackButtonVisibility();
        UpdatePaneTitleMargins();
        UpdatePaneToggleSize();
    }
}

void NavigationView::OnBackButtonClicked(const winrt::IInspectable& sender, const winrt::RoutedEventArgs& args)
{
    auto eventArgs = winrt::make_self<NavigationViewBackRequestedEventArgs>();
    m_backRequestedEventSource(*this, *eventArgs);
}

bool NavigationView::IsOverlay()
{
    if (auto splitView = m_rootSplitView.get())
    {
        return splitView.DisplayMode() == winrt::SplitViewDisplayMode::Overlay;
    }
    else
    {
        return false;
    }
}

bool NavigationView::IsLightDismissible()
{
    if (auto splitView = m_rootSplitView.get())
    {
        return splitView.DisplayMode() != winrt::SplitViewDisplayMode::Inline && splitView.DisplayMode() != winrt::SplitViewDisplayMode::CompactInline;
    }
    else
    {
        return false;
    }
}

bool NavigationView::ShouldShowBackButton()
{
    if (m_backButton && !ShouldPreserveNavigationViewRS3Behavior())
    {
        if (DisplayMode() == winrt::NavigationViewDisplayMode::Minimal && IsPaneOpen())
        {
            return false;
        }

        auto visibility = IsBackButtonVisible();
        return (visibility == winrt::NavigationViewBackButtonVisible::Visible || (visibility == winrt::NavigationViewBackButtonVisible::Auto && !SharedHelpers::IsOnXbox()));
    }

    return false;
}

// The automation name and tooltip for the pane toggle button changes depending on whether it is open or closed
// put the logic here as it will be called in a couple places
void NavigationView::SetPaneToggleButtonAutomationName()
{
    winrt::hstring navigationName;
    if (IsPaneOpen())
    {
        navigationName = ResourceAccessor::GetLocalizedStringResource(SR_NavigationButtonOpenName);
    }
    else
    {
        navigationName = ResourceAccessor::GetLocalizedStringResource(SR_NavigationButtonClosedName);
    }

    if (auto paneToggleButton = m_paneToggleButton.get())
    {
        winrt::AutomationProperties::SetName(paneToggleButton, navigationName);
        auto toolTip = winrt::ToolTip();
        toolTip.Content(box_value(navigationName));
        winrt::ToolTipService::SetToolTip(paneToggleButton, toolTip);
    }
}

void NavigationView::UpdateSettingsItemToolTip()
{
    if (auto settingsItem = m_settingsItem.get())
    {
        if (!IsTopNavigationView() && IsPaneOpen())
        {
            winrt::ToolTipService::SetToolTip(settingsItem, nullptr);
        }
        else
        {
            auto localizedSettingsName = ResourceAccessor::GetLocalizedStringResource(SR_SettingsButtonName);
            auto toolTip = winrt::ToolTip();
            toolTip.Content(box_value(localizedSettingsName));
            winrt::ToolTipService::SetToolTip(settingsItem, toolTip);
        }
    }
}

void NavigationView::OnSettingsTapped(const winrt::IInspectable& /*sender*/, const winrt::TappedRoutedEventArgs& /*args*/)
{
    OnSettingsInvoked();
}

void NavigationView::OnSettingsKeyDown(const winrt::IInspectable& /*sender*/, const winrt::KeyRoutedEventArgs& args)
{
    auto key = args.Key();

    // Because ListViewItem eats the events, we only get these keys on KeyDown.
    if (key == winrt::VirtualKey::Space ||
        key == winrt::VirtualKey::Enter)
    {
        args.Handled(true);
        OnSettingsInvoked();
    }
}

void NavigationView::OnSettingsKeyUp(const winrt::IInspectable& /*sender*/, const winrt::KeyRoutedEventArgs& args)
{
    if (!args.Handled())
    {
        // Because ListViewItem eats the events, we only get these keys on KeyUp.
        if (args.OriginalKey() == winrt::VirtualKey::GamepadA)
        {
            args.Handled(true);
            OnSettingsInvoked();
        }
    }
}

void NavigationView::OnSettingsInvoked()
{
    auto prevItem = SelectedItem();
    auto settingsItem = m_settingsItem.get();
    if (IsSettingsItem(prevItem))
    {
        RaiseItemInvoked(settingsItem, true /*isSettings*/);
    }
    else if (settingsItem)
    {
        SetSelectedItemAndExpectItemInvokeWhenSelectionChangedIfNotInvokedFromAPI(settingsItem);
    }
}

winrt::float2 c_frame1point1 = winrt::float2(0.9f, 0.1f);
winrt::float2 c_frame1point2 = winrt::float2(1.0f, 0.2f);
winrt::float2 c_frame2point1 = winrt::float2(0.1f, 0.9f);
winrt::float2 c_frame2point2 = winrt::float2(0.2f, 1.0f);

void NavigationView::AnimateSelectionChangedToItem(const winrt::IInspectable& selectedItem)
{
    if (selectedItem && !IsSelectionSuppressed(selectedItem))
    {
        AnimateSelectionChanged(nullptr /* prevItem */, selectedItem);
    }
}

// Please clear the field m_lastSelectedItemPendingAnimationInTopNav when calling this method to prevent garbage value and incorrect animation
// when the layout is invalidated as it's called in OnLayoutUpdated.
void NavigationView::AnimateSelectionChanged(const winrt::IInspectable& prevItem, const winrt::IInspectable& nextItem)
{  
    winrt::UIElement prevIndicator = FindSelectionIndicator(prevItem);
    winrt::UIElement nextIndicator = FindSelectionIndicator(nextItem);

    bool haveValidAnimation = false;
    // It's possible that AnimateSelectionChanged is called multiple times before the first animation is complete.
    // To have better user experience, if the selected target is the same, keep the first animation
    // If the selected target is not the same, abort the first animation and launch another animation.
    if (m_prevIndicator || m_nextIndicator) // There is ongoing animation
    {
        if (nextIndicator && m_nextIndicator.get() == nextIndicator) // animate to the same target, just wait for animation complete
        {
            if (prevIndicator && prevIndicator != m_prevIndicator.get())
            {
                ResetElementAnimationProperties(prevIndicator, 0.0f);
            }
            haveValidAnimation = true;
        } 
        else
        {
            // If the last animation is still playing, force it to complete.
            OnAnimationComplete(nullptr, nullptr);
        }
    }

    if (!haveValidAnimation)
    {
        winrt::UIElement paneContentGrid = m_paneContentGrid.get();

        if ((prevItem != nextItem) && paneContentGrid && prevIndicator && nextIndicator && SharedHelpers::IsAnimationsEnabled())
        {
            // Make sure both indicators are visible and in their original locations
            ResetElementAnimationProperties(prevIndicator, 1.0f);
            ResetElementAnimationProperties(nextIndicator, 1.0f);

            // get the item positions in the pane
            winrt::Point point = winrt::Point(0, 0);
            float prevPos;
            float nextPos;

            winrt::Point prevPosPoint = prevIndicator.TransformToVisual(paneContentGrid).TransformPoint(point);
            winrt::Point nextPosPoint = nextIndicator.TransformToVisual(paneContentGrid).TransformPoint(point);
            winrt::Size prevSize = prevIndicator.RenderSize();
            winrt::Size nextSize = nextIndicator.RenderSize();

            if (IsTopNavigationView())
            {
                prevPos = prevPosPoint.X;
                nextPos = nextPosPoint.X;
            }
            else
            {
                prevPos = prevPosPoint.Y;
                nextPos = nextPosPoint.Y;
            }

            winrt::Visual visual = winrt::ElementCompositionPreview::GetElementVisual(*this);
            winrt::CompositionScopedBatch scopedBatch = visual.Compositor().CreateScopedBatch(winrt::CompositionBatchTypes::Animation);

            // Play the animation on both the previous and next indicators
            PlayIndicatorAnimations(prevIndicator, 0, nextPos - prevPos, prevSize, nextSize, true);
            PlayIndicatorAnimations(nextIndicator, prevPos - nextPos, 0, prevSize, nextSize, false);

            scopedBatch.End();
            m_prevIndicator.set(prevIndicator);
            m_nextIndicator.set(nextIndicator);

            auto strongThis = get_strong();
            scopedBatch.Completed(
                [strongThis](auto sender, auto args)
            {
                strongThis->OnAnimationComplete(sender, args);
            });
        }
        else
        {
            // if all else fails, or if animations are turned off, attempt to correctly set the positions and opacities of the indicators.
            ResetElementAnimationProperties(prevIndicator, 0.0f);
            ResetElementAnimationProperties(nextIndicator, 1.0f);
        }

        if (m_lastSelectedItemPendingAnimationInTopNav.get())
        {
            // if nextItem && !nextIndicator, that means a item from topnav flyout is selected, and we delay the animation to LayoutUpdated.
            // nextIndicator is null because we have problem to get the selectionindicator since it's not in primary list yet.
            // Otherwise we already done the animation and clear m_lastSelectedItemPendingAnimationInTopNav.
            if (!(nextItem && !nextIndicator))
            {
                m_lastSelectedItemPendingAnimationInTopNav.set(nullptr);
            }
        }
    }
}

void NavigationView::PlayIndicatorAnimations(const winrt::UIElement& indicator, float from, float to, winrt::Size beginSize, winrt::Size endSize, bool isOutgoing)
{
    winrt::Visual visual = winrt::ElementCompositionPreview::GetElementVisual(indicator);
    winrt::Compositor comp = visual.Compositor();

    winrt::Size size = indicator.RenderSize();
    float dimension = IsTopNavigationView() ? size.Width : size.Height;

    float beginScale = 1.0f;
    float endScale = 1.0f;
    if (IsTopNavigationView() && fabs(size.Width) > 0.001f)
    {
        beginScale = beginSize.Width / size.Width;
        endScale = endSize.Width / size.Width;
    }

    winrt::StepEasingFunction singleStep = comp.CreateStepEasingFunction();
    singleStep.IsFinalStepSingleFrame(true);

    if (isOutgoing)
    {
        // fade the outgoing indicator so it looks nice when animating over the scroll area
        winrt::ScalarKeyFrameAnimation opacityAnim = comp.CreateScalarKeyFrameAnimation();
        opacityAnim.InsertKeyFrame(0.0f, 1.0);
        opacityAnim.InsertKeyFrame(0.333f, 1.0, singleStep);
        opacityAnim.InsertKeyFrame(1.0f, 0.0, comp.CreateCubicBezierEasingFunction(c_frame2point1, c_frame2point2));
        opacityAnim.Duration(600ms);

        visual.StartAnimation(L"Opacity", opacityAnim);
    }

    winrt::ScalarKeyFrameAnimation posAnim = comp.CreateScalarKeyFrameAnimation();
    posAnim.InsertKeyFrame(0.0f, from < to ? from : (from + (dimension * (beginScale - 1))));
    posAnim.InsertKeyFrame(0.333f, from < to ? (to + (dimension * (endScale - 1))) : to, singleStep);
    posAnim.Duration(600ms);

    winrt::ScalarKeyFrameAnimation scaleAnim = comp.CreateScalarKeyFrameAnimation();
    scaleAnim.InsertKeyFrame(0.0f, beginScale);
    scaleAnim.InsertKeyFrame(0.333f, abs(to - from) / dimension + (from < to ? endScale : beginScale), comp.CreateCubicBezierEasingFunction(c_frame1point1, c_frame1point2));
    scaleAnim.InsertKeyFrame(1.0f, endScale, comp.CreateCubicBezierEasingFunction(c_frame2point1, c_frame2point2));
    scaleAnim.Duration(600ms);

    winrt::ScalarKeyFrameAnimation centerAnim = comp.CreateScalarKeyFrameAnimation();
    centerAnim.InsertKeyFrame(0.0f, from < to ? 0.0f : dimension);
    centerAnim.InsertKeyFrame(1.0f, from < to ? dimension : 0.0f, singleStep);
    centerAnim.Duration(200ms);

    if (IsTopNavigationView())
    {
        visual.StartAnimation(L"Offset.X", posAnim);
        visual.StartAnimation(L"Scale.X", scaleAnim);
        visual.StartAnimation(L"CenterPoint.X", centerAnim);
    }
    else
    {
        visual.StartAnimation(L"Offset.Y", posAnim);
        visual.StartAnimation(L"Scale.Y", scaleAnim);
        visual.StartAnimation(L"CenterPoint.Y", centerAnim);
    }
}

void NavigationView::OnAnimationComplete(const winrt::IInspectable& /*sender*/, const winrt::CompositionBatchCompletedEventArgs& /*args*/)
{
    auto indicator = m_prevIndicator.get();
    ResetElementAnimationProperties(indicator, 0.0f);
    m_prevIndicator.set(nullptr);

    indicator = m_nextIndicator.get();
    ResetElementAnimationProperties(indicator, 1.0f);
    m_nextIndicator.set(nullptr);
}

void NavigationView::ResetElementAnimationProperties(const winrt::UIElement& element, float desiredOpacity)
{
    if (element)
    {
        element.Opacity(desiredOpacity);

        winrt::Visual visual = winrt::ElementCompositionPreview::GetElementVisual(element);

        if (visual)
        {
            visual.Offset(winrt::float3(0.0f, 0.0f, 0.0f));
            visual.Scale(winrt::float3(1.0f, 1.0f, 1.0f));
            visual.Opacity(desiredOpacity);
        }
    }
}

winrt::NavigationViewItemBase NavigationView::NavigationViewItemBaseOrSettingsContentFromData(const winrt::IInspectable& data)
{
    return GetContainerForData<winrt::NavigationViewItemBase>(data);
}

winrt::NavigationViewItem NavigationView::NavigationViewItemOrSettingsContentFromData(const winrt::IInspectable& data)
{
    return GetContainerForData<winrt::NavigationViewItem>(data);
}

bool NavigationView::IsSelectionSuppressed(const winrt::IInspectable& item)
{
    if (item)
    {
        if (auto nvi = NavigationViewItemOrSettingsContentFromData(item))
        {
            return !winrt::get_self<NavigationViewItem>(nvi)->SelectsOnInvoked();
        }
    }

    return false;
}

bool NavigationView::ShouldPreserveNavigationViewRS4Behavior()
{
    // Since RS5, we support topnav
    return !m_topNavGrid;
}

bool NavigationView::ShouldPreserveNavigationViewRS3Behavior()
{
    // Since RS4, we support backbutton
    return !m_backButton;
}

winrt::UIElement NavigationView::FindSelectionIndicator(const winrt::IInspectable& item)
{
    if (item)
    {
        if (auto nvi = NavigationViewItemOrSettingsContentFromData(item))
        {
            return winrt::get_self<NavigationViewItem>(nvi)->GetSelectionIndicator();
        }
    }

    return nullptr;
}

//SFF = SelectionFollowsFocus 
//SOI = SelectsOnInvoked
//
//                  !SFF&SOI     SFF&SOI     !SFF&&!SOI     SFF&&!SOI
//ItemInvoke        FIRE         FIRE        FIRE         FIRE
//SelectionChanged  FIRE         FIRE        DO NOT FIRE  DO NOT FIRE

//If OnItemClick
//  If SelectsOnInvoked and previous item == new item, raise OnItemInvoked(same item would not have select change event)
//  else let SelectionChanged to raise OnItemInvoked event
//If SelectionChanged, it changes SelectedItem -> OnPropertyChange -> ChangeSelection. On ChangeSelection:
//  If !SelectsOnInvoked for new item. Undo the selection.
//  If SelectsOnInvoked, raise OnItemInvoked(if not from API), then raise SelectionChanged.
void NavigationView::OnSelectionChanged(const winrt::IInspectable& /*sender*/, const winrt::SelectionChangedEventArgs& args)
{
    if (!m_shouldIgnoreNextSelectionChange)
    {
        winrt::IInspectable prevItem{ nullptr };
        winrt::IInspectable nextItem{ nullptr };

        if (args.RemovedItems().Size() > 0)
        {
            prevItem = args.RemovedItems().GetAt(0);
        }

        if (args.AddedItems().Size() > 0)
        {
            nextItem = args.AddedItems().GetAt(0);
        }

        if (prevItem && !nextItem && !IsSettingsItem(prevItem)) // try to unselect an item but it's not allowed
        {
            // Aways keep one item is selected except Settings

            // So you're wondering - wait if the menu was previously selected, how can
            // the removed item not be a NavigationViewItem? Well, if you say clear a
            // NavigationView of MenuItems() and replace it with MenuItemsSource() full
            // of strings, you may end up in this state which necessitates the following
            // check:
            if (auto itemAsNVI = prevItem.try_as<winrt::NavigationViewItem>())
            {
                itemAsNVI.IsSelected(true);
            }
        }
        else
        {
            SetSelectedItemAndExpectItemInvokeWhenSelectionChangedIfNotInvokedFromAPI(nextItem);
        }
    }
}

void NavigationView::OnOverflowItemSelectionChanged(const winrt::IInspectable& /*sender*/, const winrt::SelectionChangedEventArgs& args)
{   
    // SelectOverflowItem is moving data in/out of overflow. it caused another round of OnOverflowItemSelectionChanged
    // also in MeasureOverride, it may raise OnOverflowItemSelectionChanged.
    // Ignore it if it's m_isHandleOverflowItemClick or m_isMeasureOverriding;
    if (!m_shouldIgnoreNextMeasureOverride && !m_shouldIgnoreOverflowItemSelectionChange)
    {
        auto scopeGuard = gsl::finally([this]()
        {
            m_shouldIgnoreNextMeasureOverride = false;
            m_selectionChangeFromOverflowMenu = false;
        });
        m_shouldIgnoreNextMeasureOverride = true;
        m_selectionChangeFromOverflowMenu = true;

        if (args.AddedItems().Size() > 0)
        {
            auto nextItem = args.AddedItems().GetAt(0);
            if (nextItem)
            {
                CloseTopNavigationViewFlyout();

                if (!IsSelectionSuppressed(nextItem))
                {
                    SelectOverflowItem(nextItem);
                }
                else
                {
                    RaiseItemInvoked(nextItem, false /*isSettings*/);
                }
            }           
        }
    }
}

void NavigationView::RaiseSelectionChangedEvent(winrt::IInspectable const& nextItem, bool isSettingsItem, NavigationRecommendedTransitionDirection recommendedDirection)
{
    auto eventArgs = winrt::make_self<NavigationViewSelectionChangedEventArgs>();
    eventArgs->SelectedItem(nextItem);
    eventArgs->IsSettingsSelected(isSettingsItem);
    if (auto container = NavigationViewItemBaseOrSettingsContentFromData(nextItem))
    {
        eventArgs->SelectedItemContainer(container);
    }
    eventArgs->RecommendedNavigationTransitionInfo(CreateNavigationTransitionInfo(recommendedDirection));
    m_selectionChangedEventSource(*this, *eventArgs);
}

void NavigationView::ToggleIsExpandedFromItem(const winrt::IInspectable& item)
{
    auto container = NavigationViewItemOrSettingsContentFromData(item);
    if (container)
    {
        ToggleIsExpanded(container);
    }
}
 
// SelectedItem change can be invoked by API or user's action like clicking. if it's not from API, m_shouldRaiseInvokeItemInSelectionChange would be true
// If nextItem is selectionsuppressed, we should undo the selection. We didn't undo it OnSelectionChange because we want change by API has the same undo logic.
void NavigationView::ChangeSelection(const winrt::IInspectable& prevItem, const winrt::IInspectable& nextItem)
{
    auto nextActualItem = nextItem;
    if (!m_shouldIgnoreNextSelectionChange)
    {
        auto scopeGuard = gsl::finally([this]()
        {
            m_shouldIgnoreNextSelectionChange = false;
        });
        m_shouldIgnoreNextSelectionChange = true;

        bool isSettingsItem = IsSettingsItem(nextActualItem);

        bool isSelectionSuppressed = IsSelectionSuppressed(nextActualItem);
        if (isSelectionSuppressed)
        {
            UndoSelectionAndRevertSelectionTo(prevItem, nextActualItem);
            
            // Undo only happened when customer clicked a selectionsuppressed item. 
            // To simplify the logic, OnItemClick didn't raise the event and it's been delayed to here.
            RaiseItemInvoked(nextActualItem, isSettingsItem);

            ToggleIsExpandedFromItem(nextActualItem);
        }
        else
        {
            // Other transition other than default only apply to topnav
            // when clicking overflow on topnav, transition is from bottom
            // otherwise if prevItem is on left side of nextActualItem, transition is from left
            //           if prevItem is on right side of nextActualItem, transition is from right
            // click on Settings item is considered Default
            NavigationRecommendedTransitionDirection recommendedDirection = NavigationRecommendedTransitionDirection::Default;
            if (IsTopNavigationView())
            {
                if (m_selectionChangeFromOverflowMenu)
                {
                    recommendedDirection = NavigationRecommendedTransitionDirection::FromOverflow;
                }
                else if (!isSettingsItem && prevItem && nextActualItem)
                {
                    recommendedDirection = GetRecommendedTransitionDirection(NavigationViewItemBaseOrSettingsContentFromData(prevItem),
                        NavigationViewItemBaseOrSettingsContentFromData(nextActualItem));
                }
            }

            // Bug 17850504, Customer may use NavigationViewItem.IsSelected in ItemInvoke or SelectionChanged Event.
            // To keep the logic the same as RS4, ItemInvoke is before unselect the old item
            // And SelectionChanged is after we selected the new item.
            {
                if (m_shouldRaiseInvokeItemInSelectionChange)
                {
                    RaiseItemInvoked(nextActualItem, isSettingsItem, nullptr/*container*/, recommendedDirection);

                    // In current implementation, when customer clicked a NavigationViewItem, ListView raised ItemInvoke, and we ignored it
                    // then ListView raised SelectionChange event. And NavigationView listen to this event and raise ItemInvoked, and then SelectionChanged.
                    // This caused a problem that if customer changed SelectedItem in ItemInvoked, ListView.SelectionChanged event doesn't know about it.
                    // So need to see make nextActualItem the same as SelectedItem.
                    auto selectedItem = SelectedItem();
                    if (nextActualItem != selectedItem)
                    {
                        auto invokedItem = nextActualItem;
                        nextActualItem = selectedItem;
                        isSettingsItem = IsSettingsItem(nextActualItem);
                        recommendedDirection = NavigationRecommendedTransitionDirection::Default;

                        // Customer set SelectedItem to null in ItemInvoked event, so we unselect the old selectedItem.
                        if (invokedItem && !nextActualItem)
                        {
                            UnselectPrevItem(invokedItem, nextActualItem);
                        }
                    }
                }
                UnselectPrevItem(prevItem, nextActualItem);

                ChangeSelectStatusForItem(nextActualItem, true /*selected*/);
                RaiseSelectionChangedEvent(nextActualItem, isSettingsItem, recommendedDirection);
            }

            UpdateIsChildSelected(prevItem, nextActualItem);

            ToggleIsExpandedFromItem(nextActualItem);

            AnimateSelectionChanged(prevItem, nextActualItem);

            if (IsPaneOpen() && DisplayMode() != winrt::NavigationViewDisplayMode::Expanded)
            {
                ClosePane();
            }
        }
    }
}

void NavigationView::UpdateIsChildSelected(winrt::IInspectable const& prevItem, winrt::IInspectable const& nextItem)
{
    // REMOVE CHECK ONCE TOP NAV FUNCTIONALITY IS IMPLEMENTED
    if (IsTopNavigationView() || RootNodes().Size() == 0)
    {
        return;
    }

    auto lv = GetActiveListView();
    auto viewModel = winrt::get_self<NavigationViewList>(lv)->ListViewModel();

    if (lv && prevItem && !IsSettingsItem(prevItem))
    {
        winrt::TreeViewNode prevItemNode{ nullptr };

        if (auto container = lv.ContainerFromItem(prevItem))
        {
            prevItemNode = NodeFromContainer(container);
        }
        else
        {
            prevItemNode = NodeFromPreviouslySelectedItem(prevItem);
        }

        MUX_ASSERT(prevItemNode);

        if (prevItemNode && prevItemNode.Parent())
        {
            auto nodeParent = prevItemNode.Parent();
            viewModel->UpdateSelection(nodeParent, TreeNodeSelectionState::UnSelected);
            viewModel->NotifyContainerOfSelectionChange(nodeParent, TreeNodeSelectionState::UnSelected);
        }
    }

    if (lv && nextItem && !IsSettingsItem(nextItem))
    {
        // The next item being selected must be in the listview
        if (auto container = lv.ContainerFromItem(nextItem))
        {
            auto nextItemNode = NodeFromContainer(container);

            MUX_ASSERT(nextItemNode);

            if (nextItemNode && nextItemNode.Parent())
            {
                auto nodeParent = nextItemNode.Parent();
                viewModel->UpdateSelection(nodeParent, TreeNodeSelectionState::PartialSelected);
                viewModel->NotifyContainerOfSelectionChange(nodeParent, TreeNodeSelectionState::PartialSelected);
            }
        }
    }
}

// This search function is utilizing the assumption that the item we are searching for in the node tree is in the process of being unselected.
// This means that it's ancestors are still in the TreeNodeSelectionState::PartialSelected state.
winrt::TreeViewNode NavigationView::NodeFromPreviouslySelectedItem(winrt::IInspectable const& item)
{
    auto nodeList = RootNodes();

    bool updatedNodeList = true;
    while (updatedNodeList && nodeList && nodeList.Size() > 0)
    {
        updatedNodeList = false;
        for (uint32_t i = 0; i < nodeList.Size(); i++)
        {
            auto node = nodeList.GetAt(i);

            if (winrt::get_self<TreeViewNode>(node)->Content() == item)
            {
                return node;
            }

            if (winrt::get_self<TreeViewNode>(node)->SelectionState() == TreeNodeSelectionState::PartialSelected)
            {
                nodeList = winrt::get_self<TreeViewNode>(node)->Children();
                updatedNodeList = true;
                break;
            }
        }
    }
    return nullptr;
}


void NavigationView::OnItemClick(const winrt::IInspectable& /*sender*/, const winrt::ItemClickEventArgs& args)
{
    auto clickedItem = args.ClickedItem();

    auto test = GetContainerForClickedItem(clickedItem);

    // 'GetContainerForClickedItem' was introduced to fix a bug for TopNav (see NavigationViewList.h, m_lastItemCalledInIsItemItsOwnContainerOverride).
    // However, this workaround returns the wrong container when databinding is used. So in order to have functional behavior without removing the previous
    // bug fix, first we try the standard approach of finding the container, and if that fails, we attempt the workaround.
    auto itemContainer = NavigationViewItemBaseOrSettingsContentFromData(clickedItem);
    if (!itemContainer)
    {
        itemContainer = GetContainerForClickedItem(clickedItem);
    }

    auto selectedItem = SelectedItem();

    // If SelectsOnInvoked and previous item(selected item) == new item(clicked item), raise OnItemClicked (same item would not have selectchange event)
    // Others would be invoked by SelectionChanged. Please see ChangeSelection for more details.
    //
    // args.ClickedItem itself is the content of ListViewItem, so it can't be compared directly with SelectedItem or do IsSelectionSuppressed
    // We workaround this by compare the selectedItem.content with clickeditem by DoesSelectedItemContainContent.
    // If selecteditem.content == item, selecteditem is used to deduce the selectionsuppressed flag
    if (!m_shouldIgnoreNextSelectionChange && DoesSelectedItemContainContent(clickedItem, itemContainer) && !IsSelectionSuppressed(selectedItem))
    {
        RaiseItemInvoked(selectedItem, false /*isSettings*/, itemContainer);
        ToggleIsExpandedFromItem(itemContainer);
    }
}

void NavigationView::ToggleIsExpanded(winrt::NavigationViewItem const& item)
{
    if (item)
    {
        bool hasChildren = (item.MenuItems().Size() > 0 ||
                            item.MenuItemsSource() ||
                            item.HasUnrealizedChildren());
        if (hasChildren)
        {
            auto isItemBeingExpanded = !item.IsExpanded();
            if (isItemBeingExpanded)
            {
                RaiseIsExpanding(item);
            }

            item.IsExpanded(isItemBeingExpanded);

            if (!isItemBeingExpanded)
            {
                RaiseCollapsed(item);
            }
        }
    }
}


void NavigationView::RaiseIsExpanding(winrt::NavigationViewItemBase const& item)
{

}

void NavigationView::RaiseCollapsed(winrt::NavigationViewItemBase const& item)
{

}

void NavigationView::RaiseItemInvoked(winrt::IInspectable const& item,
    bool isSettings,
    winrt::NavigationViewItemBase const& container,
    NavigationRecommendedTransitionDirection recommendedDirection)
{
    auto invokedItem = item;
    auto invokedContainer = container;

    auto eventArgs = winrt::make_self<NavigationViewItemInvokedEventArgs>();

    if (container)
    {
        invokedItem = container.Content();
    }
    else
    {
        // InvokedItem is container for Settings, but Content of item for other ListViewItem
        if (!isSettings)
        {
            if (auto containerFromData = NavigationViewItemBaseOrSettingsContentFromData(item))
            {
                invokedItem = containerFromData.Content();
                invokedContainer = containerFromData;
            }
        }
        else
        {            
            MUX_ASSERT(item);
            invokedContainer = item.try_as<winrt::NavigationViewItemBase>();
            MUX_ASSERT(invokedContainer);
        }
    }
    eventArgs->InvokedItem(invokedItem);
    eventArgs->InvokedItemContainer(invokedContainer);
    eventArgs->IsSettingsInvoked(isSettings);
    eventArgs->RecommendedNavigationTransitionInfo(CreateNavigationTransitionInfo(recommendedDirection));
    m_itemInvokedEventSource(*this, *eventArgs);
}

// forceSetDisplayMode: On first call to SetDisplayMode, force setting to initial values
void NavigationView::SetDisplayMode(const winrt::NavigationViewDisplayMode& displayMode, bool forceSetDisplayMode)
{
    if (forceSetDisplayMode || DisplayMode() != displayMode)
    {
        UpdateVisualStateForDisplayModeGroup(displayMode);

        // Update header visibility based on what the new display mode will be
        UpdateHeaderVisibility(displayMode);

        UpdatePaneTabFocusNavigation();

        UpdatePaneToggleSize();

        RaiseDisplayModeChanged(displayMode);
    }
}

// To support TopNavigationView, DisplayModeGroup in visualstate(We call it VisualStateDisplayMode) is decoupled with DisplayMode.
// The VisualStateDisplayMode is the combination of TopNavigationView, DisplayMode, PaneDisplayMode.
// Here is the mapping:
//    TopNav -> Minimal
//    PaneDisplayMode::Left || (PaneDisplayMode::Auto && DisplayMode::Expanded) -> Expanded
//    PaneDisplayMode::LeftCompact || (PaneDisplayMode::Auto && DisplayMode::Compact) -> Compact
//    Map others to Minimal or MinimalWithBackButton 
NavigationViewVisualStateDisplayMode NavigationView::GetVisualStateDisplayMode(const winrt::NavigationViewDisplayMode& displayMode)
{
    auto paneDisplayMode = PaneDisplayMode();

    if (IsTopNavigationView())
    {
        return NavigationViewVisualStateDisplayMode::Minimal;
    }

    if (paneDisplayMode == winrt::NavigationViewPaneDisplayMode::Left ||
        (paneDisplayMode == winrt::NavigationViewPaneDisplayMode::Auto && displayMode == winrt::NavigationViewDisplayMode::Expanded))
    {
        return NavigationViewVisualStateDisplayMode::Expanded;
    }

    if (paneDisplayMode == winrt::NavigationViewPaneDisplayMode::LeftCompact ||
        (paneDisplayMode == winrt::NavigationViewPaneDisplayMode::Auto && displayMode == winrt::NavigationViewDisplayMode::Compact))
    {
        return NavigationViewVisualStateDisplayMode::Compact;
    }

    // In minimal mode, when the NavView is closed, the HeaderContent doesn't have
    // its own dedicated space, and must 'share' the top of the NavView with the 
    // pane toggle button ('hamburger' button) and the back button.
    if (ShouldShowBackButton())
    {
        return NavigationViewVisualStateDisplayMode::MinimalWithBackButton;
    }
    else
    {
        return NavigationViewVisualStateDisplayMode::Minimal;
    }
}

void NavigationView::UpdateVisualStateForDisplayModeGroup(const winrt::NavigationViewDisplayMode& displayMode)
{
    if (auto splitView = m_rootSplitView.get())
    {
        auto visualStateDisplayMode = GetVisualStateDisplayMode(displayMode);
        auto visualStateName = L"";
        auto splitViewDisplayMode = winrt::SplitViewDisplayMode::Overlay;
        auto visualStateNameMinimal = L"Minimal";

        switch (visualStateDisplayMode)
        {
        case NavigationViewVisualStateDisplayMode::MinimalWithBackButton:
            visualStateName = L"MinimalWithBackButton";
            splitViewDisplayMode = winrt::SplitViewDisplayMode::Overlay;
            break;
        case NavigationViewVisualStateDisplayMode::Minimal:
            visualStateName = visualStateNameMinimal;
            splitViewDisplayMode = winrt::SplitViewDisplayMode::Overlay;
            break;
        case NavigationViewVisualStateDisplayMode::Compact:
            visualStateName = L"Compact";
            splitViewDisplayMode = winrt::SplitViewDisplayMode::CompactOverlay;
            break;
        case NavigationViewVisualStateDisplayMode::Expanded:
            visualStateName = L"Expanded";
            splitViewDisplayMode = winrt::SplitViewDisplayMode::CompactInline;
            break;
        }

        // When the pane is made invisible we need to collapse the pane part of the SplitView
        if (!IsPaneVisible())
        {
            splitViewDisplayMode = winrt::SplitViewDisplayMode::CompactOverlay;
        }

        auto handled = false;
        if (visualStateName == visualStateNameMinimal && IsTopNavigationView())
        {
            // TopNavigationMinimal is introduced since RS6. We need to fallback to Minimal if customer re-template RS5 NavigationView.
            handled = winrt::VisualStateManager::GoToState(*this, L"TopNavigationMinimal", false /*useTransitions*/);
        }
        if (!handled)
        {
            winrt::VisualStateManager::GoToState(*this, visualStateName, false /*useTransitions*/);
        }
        splitView.DisplayMode(splitViewDisplayMode);
    }
}

void NavigationView::OnKeyDown(winrt::KeyRoutedEventArgs const& e)
{
    auto eventArgs = e;
    auto key = eventArgs.Key();

    bool handled = false;

    switch (key)
    {
    case winrt::VirtualKey::GamepadView:
        if (!IsPaneOpen())
        {
            OpenPane();
            handled = true;
        }
        break;
    case winrt::VirtualKey::GoBack:
    case winrt::VirtualKey::XButton1:
        if (IsPaneOpen() && IsLightDismissible())
        {
            handled = AttemptClosePaneLightly();
        }
        break;
    case winrt::VirtualKey::GamepadLeftShoulder:
        handled = BumperNavigation(-1);
        break;
    case winrt::VirtualKey::GamepadRightShoulder:
        handled = BumperNavigation(1);
        break;
    case winrt::VirtualKey::Left:
        auto altState = winrt::CoreWindow::GetForCurrentThread().GetKeyState(winrt::VirtualKey::Menu);
        bool isAltPressed = (altState & winrt::CoreVirtualKeyStates::Down) == winrt::CoreVirtualKeyStates::Down;
        
        if (isAltPressed && IsPaneOpen() && IsLightDismissible())
        {
            handled = AttemptClosePaneLightly();
        }

        break;
    }

    eventArgs.Handled(handled);

    __super::OnKeyDown(e);
}

bool NavigationView::BumperNavigation(int offset)
{
    // By passing an offset indicating direction (ideally 1 or -1, meaning right or left respectively)
    // we'll try to move focus to an item. We won't be moving focus to items in the overflow menu and this won't
    // work on left navigation, only dealing with the top primary list here and only with items that don't have
    // !SelectsOnInvoked set to true. If !SelectsOnInvoked is true, we'll skip the item and try focusing on the next one
    // that meets the conditions, in the same direction.
    auto shoulderNavigationEnabledParamValue = ShoulderNavigationEnabled();
    auto shoulderNavigationForcedDisabled = (shoulderNavigationEnabledParamValue == winrt::NavigationViewShoulderNavigationEnabled::Never);

    if (!IsTopNavigationView() 
        || !IsNavigationViewListSingleSelectionFollowsFocus() 
        || shoulderNavigationForcedDisabled)
    {
        return false;
    }

    auto shoulderNavigationSelectionFollowsFocusEnabled = (SelectionFollowsFocus() == winrt::NavigationViewSelectionFollowsFocus::Enabled
        && shoulderNavigationEnabledParamValue == winrt::NavigationViewShoulderNavigationEnabled::WhenSelectionFollowsFocus);

    auto shoulderNavigationEnabled = (shoulderNavigationSelectionFollowsFocusEnabled
        || shoulderNavigationEnabledParamValue == winrt::NavigationViewShoulderNavigationEnabled::Always);

    if (!shoulderNavigationEnabled)
    {
        return false;
    }

    auto item = SelectedItem();

    if (item)
    {
        if (auto nvi = NavigationViewItemOrSettingsContentFromData(item))
        {
            auto index = m_topDataProvider.IndexOf(item, PrimaryList);

            if (index >= 0)
            {
                auto topNavListView = m_topNavListView.get();
                auto itemsList = topNavListView.Items();
                auto topPrimaryListSize = m_topDataProvider.GetPrimaryListSize();
                index += offset;

                while (index > -1 && index < topPrimaryListSize)
                {
                    auto newItem = itemsList.GetAt(index);
                    if (auto newNavViewItem = newItem.try_as<winrt::NavigationViewItem>())
                    {
                        // This is done to skip Separators or other items that are not NavigationViewItems
                        if (winrt::get_self<NavigationViewItem>(newNavViewItem)->SelectsOnInvoked())
                        {
                            topNavListView.SelectedItem(newItem);
                            return true;
                        }
                    }

                    index += offset;
                }
            }
        }
    }

    return false;
}

winrt::IInspectable NavigationView::MenuItemFromContainer(winrt::DependencyObject const& container)
{
    if (auto nvi = container)
    {
        if (IsTopNavigationView())
        {
            winrt::IInspectable item{ nullptr };
            // Search topnav first, if not found, search overflow
            if (auto lv = m_topNavListView.get())
            {
                item = lv.ItemFromContainer(nvi);
                if (item)
                {
                    return item;
                }
            }

            if (auto lv = m_topNavListOverflowView.get())
            {
                item = lv.ItemFromContainer(nvi);
            }
            return item;
        }
        else
        {
            if (auto lv = m_leftNavListView.get())
            {
                auto item = lv.ItemFromContainer(nvi);
                return item;
            }
        }
    }

    return nullptr;
}

winrt::DependencyObject NavigationView::ContainerFromMenuItem(winrt::IInspectable const& item)
{
    if (auto data = item)
    {
        return NavigationViewItemBaseOrSettingsContentFromData(item);
    }

    return nullptr;
}

void NavigationView::OnTopNavDataSourceChanged(winrt::NotifyCollectionChangedEventArgs const& args)
{
    CloseTopNavigationViewFlyout();
    
    // Assume that raw data doesn't change very often for navigationview.
    // So here is a simple implementation and for each data item change, it request a layout change
    // update this in the future if there is performance problem

    // If it's InitStep1, it means that we didn't start the layout yet.
    if (m_topNavigationMode != TopNavigationViewLayoutState::InitStep1)
    {
        {
            auto scopeGuard = gsl::finally([this]()
            {
                m_shouldIgnoreOverflowItemSelectionChange = false;
            });
            m_shouldIgnoreOverflowItemSelectionChange = true;
            m_topDataProvider.MoveAllItemsToPrimaryList();
        }
        SetTopNavigationViewNextMode(TopNavigationViewLayoutState::InitStep2);
        InvalidateTopNavPrimaryLayout();
    }

    m_indexOfLastSelectedItemInTopNav = 0;
    m_lastSelectedItemPendingAnimationInTopNav.set(nullptr);
    m_itemsRemovedFromMenuFlyout.clear();
}

int NavigationView::GetNavigationViewItemCountInPrimaryList()
{
    return m_topDataProvider.GetNavigationViewItemCountInPrimaryList();
}

int NavigationView::GetNavigationViewItemCountInTopNav()
{
    return m_topDataProvider.GetNavigationViewItemCountInTopNav();
}

winrt::SplitView NavigationView::GetSplitView()
{
    return m_rootSplitView.get();
}

void NavigationView::TopNavigationViewItemContentChanged()
{
    if (m_appliedTemplate)
    {
        if (ShouldIgnoreMeasureOverride())
        {
            RequestInvalidateMeasureOnNextLayoutUpdate();
        }
        else
        {
            InvalidateMeasure();
        }
    }
}

void NavigationView::OnAccessKeyInvoked(winrt::IInspectable const& sender, winrt::AccessKeyInvokedEventArgs const& args)
{
    if (args.Handled())
    {
        return;
    }

    // For topnav, invoke Morebutton, otherwise togglebutton
    auto button = IsTopNavigationView() ? m_topNavOverflowButton.get() : m_paneToggleButton.get();
    if (button)
    {
        if (auto peer = winrt::FrameworkElementAutomationPeer::FromElement(button).try_as<winrt::ButtonAutomationPeer>())
        {
            peer.Invoke();
            args.Handled(true);
        }
    }
}

winrt::NavigationTransitionInfo NavigationView::CreateNavigationTransitionInfo(NavigationRecommendedTransitionDirection recommendedTransitionDirection)
{
    // In current implementation, if click is from overflow item, just recommend FromRight Slide animation.
    if (recommendedTransitionDirection == NavigationRecommendedTransitionDirection::FromOverflow)
    {
        recommendedTransitionDirection = NavigationRecommendedTransitionDirection::FromRight;
    }

    if ((recommendedTransitionDirection == NavigationRecommendedTransitionDirection::FromLeft
            || recommendedTransitionDirection == NavigationRecommendedTransitionDirection::FromRight)
        && SharedHelpers::IsRS5OrHigher())
    {
        winrt::SlideNavigationTransitionInfo sliderNav;
        winrt::SlideNavigationTransitionEffect effect =
            recommendedTransitionDirection == NavigationRecommendedTransitionDirection::FromRight ?
            winrt::SlideNavigationTransitionEffect::FromRight :
            winrt::SlideNavigationTransitionEffect::FromLeft;
        // PR 1895355: Bug 17724768: Remove Side-to-Side navigation transition velocity key
        // https://microsoft.visualstudio.com/_git/os/commit/7d58531e69bc8ad1761cff938d8db25f6fb6a841
        // We want to use Effect, but it's not in all os of rs5. as a workaround, we only apply effect to the os which is already remove velocity key.
        if (auto sliderNav2 = sliderNav.try_as<winrt::ISlideNavigationTransitionInfo2>())
        {
            sliderNav.Effect(effect);
        }
        return sliderNav;
    } 
    else
    {
        winrt::EntranceNavigationTransitionInfo defaultInfo;
        return defaultInfo;
    }
}

NavigationRecommendedTransitionDirection NavigationView::GetRecommendedTransitionDirection(winrt::DependencyObject const& prev, winrt::DependencyObject const& next)
{
    auto recommendedTransitionDirection = NavigationRecommendedTransitionDirection::Default;
    if (auto topNavListView = m_topNavListView.get())
    {
        MUX_ASSERT(prev && next);
        auto prevIndex = topNavListView.IndexFromContainer(prev);
        auto nextIndex = topNavListView.IndexFromContainer(next);
        if (prevIndex == -1 || nextIndex == -1)
        {
            // One item is settings, so have problem to get the index
            recommendedTransitionDirection = NavigationRecommendedTransitionDirection::Default;
        }
        else if (prevIndex < nextIndex)
        {
            recommendedTransitionDirection = NavigationRecommendedTransitionDirection::FromRight;
        }
        else if (prevIndex > nextIndex)
        {
            recommendedTransitionDirection = NavigationRecommendedTransitionDirection::FromLeft;
        }
    }
    return recommendedTransitionDirection;
}

winrt::NavigationViewItemBase NavigationView::GetContainerForClickedItem(winrt::IInspectable const& itemData)
{
    // ListViewBase::OnItemClick raises ItemClicked event, but it doesn't provide the container of a item
    // If it's an virtualized panel like ItemsStackPanel, IsItemItsOwnContainer is called before raise the event in ListViewBase::OnItemClick.
    // Here we assume the LastItemCalledInIsItemItsOwnContainerOverride is the container.
    winrt::NavigationViewItemBase container{ nullptr };
    auto listView = IsTopNavigationView() ? m_topNavListView.get() : m_leftNavListView.get();
    MUX_ASSERT(listView);

    if (auto navListView = listView.try_as<winrt::NavigationViewList>())
    {
        container = winrt::get_self<NavigationViewList>(navListView)->GetLastItemCalledInIsItemItsOwnContainerOverride();
    }

    // Most likely we didn't use ItemStackPanel. but we still try to see if we can find a matched container.
    if (!container && itemData)
    {
        container = listView.ContainerFromItem(itemData).try_as<winrt::NavigationViewItemBase>();
    }

    MUX_ASSERT(container);
    return container;
}

NavigationViewTemplateSettings* NavigationView::GetTemplateSettings()
{
    return winrt::get_self<NavigationViewTemplateSettings>(TemplateSettings());
}

bool NavigationView::IsNavigationViewListSingleSelectionFollowsFocus()
{
    return (SelectionFollowsFocus() == winrt::NavigationViewSelectionFollowsFocus::Enabled);
}

void NavigationView::UpdateSingleSelectionFollowsFocusTemplateSetting()
{
    GetTemplateSettings()->SingleSelectionFollowsFocus(IsNavigationViewListSingleSelectionFollowsFocus());
}

void NavigationView::OnSelectedItemPropertyChanged(winrt::DependencyPropertyChangedEventArgs const& args)
{
    auto newItem = args.NewValue();
    ChangeSelection(args.OldValue(), newItem);

    if (m_appliedTemplate && IsTopNavigationView())
    {
        // In above ChangeSelection function, m_shouldIgnoreNextSelectionChange is set to true first and then set to false when leaving the function scope. 
        // When customer select an item by API, SelectionChanged event is raised in ChangeSelection and customer may change the layout.
        // MeasureOverride is executed but it did nothing since m_shouldIgnoreNextSelectionChange is true in ChangeSelection function.
        // InvalidateMeasure to make MeasureOverride happen again
        bool measureOverrideDidNothing = m_shouldInvalidateMeasureOnNextLayoutUpdate && !m_layoutUpdatedToken;
            
        if (measureOverrideDidNothing ||
            (newItem && m_topDataProvider.IndexOf(newItem) != -1 && m_topDataProvider.IndexOf(newItem, PrimaryList) == -1)) // selection is in overflow
        {
            InvalidateTopNavPrimaryLayout();
        }
    }
}

void NavigationView::SetSelectedItemAndExpectItemInvokeWhenSelectionChangedIfNotInvokedFromAPI(winrt::IInspectable const& item)
{
    // SelectedItem can be set by API or be clicking/selecting ListViewItem or by clicking on settings
    // We should not raise ItemInvoke if SelectedItem is changed by API.
    // If isChangingSelection, this function is called in an inner loop and it should be called from API, so don't change m_shouldRaiseInvokeItemInSelectionChange
    // Otherwise, it's not from API and expect ItemInvoke when selectionchanged.

    bool isChangingSelection = m_shouldIgnoreNextSelectionChange;
    
    if (!isChangingSelection)
    {
        m_shouldRaiseInvokeItemInSelectionChange = true;
    }

    if (IsTopNavigationView())
    {
        bool shouldAnimateToSelectedItemFromFlyout = true;

        // if the last item selected is going to be removed, i.e. added to the menu flyout, then don't animate.
        for (std::vector<int>::iterator it = m_itemsRemovedFromMenuFlyout.begin(); it != m_itemsRemovedFromMenuFlyout.end(); ++it) 
        {
            if (*it == m_indexOfLastSelectedItemInTopNav)
            {
                shouldAnimateToSelectedItemFromFlyout = false;
                break;
            }
        }

        if (shouldAnimateToSelectedItemFromFlyout)
        {
            m_lastSelectedItemPendingAnimationInTopNav.set(SelectedItem());
        }
        else
        {
            m_lastSelectedItemPendingAnimationInTopNav.set(nullptr);
        }

        m_indexOfLastSelectedItemInTopNav = m_topDataProvider.IndexOf(item); // for the next time we animate
    }

    SelectedItem(item);
    if (!isChangingSelection)
    {
        m_shouldRaiseInvokeItemInSelectionChange = false;
    }
}

bool NavigationView::DoesSelectedItemContainContent(winrt::IInspectable const& item, winrt::NavigationViewItemBase const& itemContainer)
{
    // If item and selected item has same container, it would be selected item
    bool isSelectedItem = false;
    auto selectedItem = SelectedItem();
    if (selectedItem && (item || itemContainer))
    {
        if (item && item == selectedItem)
        {
            isSelectedItem = true;
        }
        else if (auto selectItemContainer = selectedItem.try_as<winrt::NavigationViewItemBase>()) //SelectedItem itself is a container
        {
            isSelectedItem = selectItemContainer == itemContainer;
        }
        else // selectedItem itself is data
        {
            auto selectedItemContainer = NavigationViewItemBaseOrSettingsContentFromData(selectedItem);
            if (selectedItemContainer && itemContainer)
            {
                isSelectedItem = selectedItemContainer == itemContainer;
            }
        }
    }
    return isSelectedItem;
}

void NavigationView::ChangeSelectStatusForItem(winrt::IInspectable const& item, bool selected)
{
    if (auto container = NavigationViewItemOrSettingsContentFromData(item))
    {
        // If we unselect an item, ListView doesn't tolerate setting the SelectedItem to nullptr. 
        // Instead we remove IsSelected from the item itself, and it make ListView to unselect it.
        // If we select an item, we follow the unselect to simplify the code.
        container.IsSelected(selected);
    }
 }

bool NavigationView::IsSettingsItem(winrt::IInspectable const& item)
{
    bool isSettingsItem = false;
    if (item)
    {
        if (auto settingItem = m_settingsItem.get())
        {
            isSettingsItem = (settingItem == item) || (settingItem.Content() == item);
        }
    }
    return isSettingsItem;
}

void NavigationView::UnselectPrevItem(winrt::IInspectable const& prevItem, winrt::IInspectable const& nextItem)
{
    // ListView already handled unselect by itself if ListView raise SelectChanged by itself.
    // We only need to handle unselect when:
    // 1, select from setting to listviewitem or null
    // 2, select from listviewitem to setting
    // 3, select from listviewitem to null from API.
    if (prevItem && prevItem != nextItem)
    {
        // TODO: Add Check for where above selection case 2 & 3 start from listviewitem that is hidden
        if (IsSettingsItem(prevItem) || (nextItem && IsSettingsItem(nextItem)) || !nextItem)
        {
            ChangeSelectStatusForItem(prevItem, false /*selected*/);
        }
    }
}

void NavigationView::UndoSelectionAndRevertSelectionTo(winrt::IInspectable const& prevSelectedItem, winrt::IInspectable const& nextItem)
{    
    winrt::IInspectable selectedItem{ nullptr };
    if (prevSelectedItem)
    {
        if (IsSelectionSuppressed(prevSelectedItem))
        {
            AnimateSelectionChanged(prevSelectedItem, nullptr);
        }
        else
        {
            // In the case of hierarchical nav view, there is a possibility that the previously selected item
            // is hidden (hence not in the listview). This 'if' clause guarantees that the items that needs to be unselected
            // gets unselected.
            if (nextItem)
            {
                ChangeSelectStatusForItem(nextItem, false /*selected*/);
            }
            ChangeSelectStatusForItem(prevSelectedItem, true /*selected*/);
            AnimateSelectionChangedToItem(prevSelectedItem);
            selectedItem = prevSelectedItem;
        }
    }
    else
    {
        // Bug 18033309, A SelectsOnInvoked=false item is clicked, if we don't unselect it from listview, the second click will not raise ItemClicked
        // because listview doesn't raise SelectionChange.
        ChangeSelectStatusForItem(nextItem, false /*selected*/);
    }
    SelectedItem(selectedItem);
}

void NavigationView::CloseTopNavigationViewFlyout()
{
    if (auto button = m_topNavOverflowButton.get())
    {   
        if (auto flyout = button.Flyout())
        { 
            flyout.Hide();
        }
    }
}

void NavigationView::UpdateVisualState(bool useTransitions)
{
    if (m_appliedTemplate)
    {
        auto box = AutoSuggestBox();
        winrt::VisualStateManager::GoToState(*this, box ? L"AutoSuggestBoxVisible" : L"AutoSuggestBoxCollapsed", false /*useTransitions*/);

        bool isVisible = IsSettingsVisible();
        winrt::VisualStateManager::GoToState(*this, isVisible ? L"SettingsVisible" : L"SettingsCollapsed", false /*useTransitions*/);

        if (IsTopNavigationView())
        {
            UpdateVisualStateForOverflowButton();
        }
        else
        {
            UpdateLeftNavigationOnlyVisualState(useTransitions);
        }
    }
}

void NavigationView::UpdateVisualStateForOverflowButton()
{
    auto state = (OverflowLabelMode() == winrt::NavigationViewOverflowLabelMode::MoreLabel)?
        L"OverflowButtonWithLabel":
        L"OverflowButtonNoLabel";
    winrt::VisualStateManager::GoToState(*this, state, false /* useTransitions*/);
}

void NavigationView::UpdateLeftNavigationOnlyVisualState(bool useTransitions)
{
    bool isToggleButtonVisible = IsPaneToggleButtonVisible();
    winrt::VisualStateManager::GoToState(*this, isToggleButtonVisible ? L"TogglePaneButtonVisible" : L"TogglePaneButtonCollapsed", false /*useTransitions*/);
}

void NavigationView::UpdateNavigationViewUseSystemVisual()
{
    if (SharedHelpers::IsRS1OrHigher() && !ShouldPreserveNavigationViewRS4Behavior() && m_appliedTemplate)
    {
        auto showFocusVisual = SelectionFollowsFocus() == winrt::NavigationViewSelectionFollowsFocus::Disabled;

        PropagateChangeToNavigationViewLists(NavigationViewPropagateTarget::LeftListView,
            [showFocusVisual](NavigationViewList* list)
        {
            list->SetShowFocusVisual(showFocusVisual);
        }
        );

        PropagateChangeToNavigationViewLists(NavigationViewPropagateTarget::TopListView,
            [showFocusVisual](NavigationViewList* list)
        {
            list->SetShowFocusVisual(showFocusVisual);
        }
        );
    }
}

void NavigationView::SetNavigationViewListPosition(winrt::ListView& listView, NavigationViewListPosition position)
{
    if (listView)
    {
        if (auto navigationViewList = listView.try_as<winrt::NavigationViewList>())
        {
            winrt::get_self<NavigationViewList>(navigationViewList)->SetNavigationViewListPosition(position);
        }
    }
}

void NavigationView::PropagateNavigationViewAsParent()
{    
    PropagateChangeToNavigationViewLists(NavigationViewPropagateTarget::All,
        [this](NavigationViewList* list)
            {
                list->SetNavigationViewParent(*this);
            }
        );
}

void NavigationView::PropagateChangeToNavigationViewLists(NavigationViewPropagateTarget target, std::function<void(NavigationViewList*)> const& function)
{
    if (NavigationViewPropagateTarget::LeftListView == target || 
        NavigationViewPropagateTarget::All == target)
    {
        PropagateChangeToNavigationViewList(m_leftNavListView.get(), function);
    }
    if (NavigationViewPropagateTarget::TopListView == target ||
        NavigationViewPropagateTarget::All == target)
    {
        PropagateChangeToNavigationViewList(m_topNavListView.get(), function);
    }
    if (NavigationViewPropagateTarget::OverflowListView == target ||
        NavigationViewPropagateTarget::All == target)
    {
        PropagateChangeToNavigationViewList(m_topNavListOverflowView.get(), function);
    }
}

void NavigationView::PropagateChangeToNavigationViewList(winrt::ListView const& listView, std::function<void(NavigationViewList*)> const& function)
{
    if (listView)
    {
        if (auto navigationViewList = listView.try_as<winrt::NavigationViewList>())
        {
            auto container = winrt::get_self<NavigationViewList>(navigationViewList);
            function(container);
        }
    }
}

void NavigationView::InvalidateTopNavPrimaryLayout()
{
    if (m_appliedTemplate && IsTopNavigationView())
    {
        InvalidateMeasure();
    }
}

float NavigationView::MeasureTopNavigationViewDesiredWidth(winrt::Size const& availableSize)
{
    float width = 0.0;
    width += LayoutUtils::MeasureAndGetDesiredWidthFor(m_buttonHolderGrid.get(), availableSize);
    width += LayoutUtils::MeasureAndGetDesiredWidthFor(m_topNavGrid.get(), availableSize);
    return width;
}

float NavigationView::MeasureTopNavMenuItemsHostDesiredWidth(winrt::Size const& availableSize)
{
    return LayoutUtils::MeasureAndGetDesiredWidthFor(m_topNavListView.get(), availableSize);
}

float NavigationView::GetTopNavigationViewActualWidth()
{
    double width = 0.0;
    width += LayoutUtils::GetActualWidthFor(m_buttonHolderGrid.get());
    width += LayoutUtils::GetActualWidthFor(m_topNavGrid.get());
    MUX_ASSERT(width < std::numeric_limits<float>::max());
    return static_cast<float>(width);
}

bool NavigationView::IsTopNavigationFirstMeasure()
{
    // ItemsStackPanel have two round of measure. the first measure only measure the first child, then provide a roughly estimation
    // second measure would initialize the containers.
    bool firstMeasure = false;
    if (auto listView = m_topNavListView.get())
    {
        int size = m_topDataProvider.GetPrimaryListSize();
        if (size > 1)
        {
            auto container = listView.ContainerFromIndex(1);
            firstMeasure = !container;
        }
    }
    return firstMeasure;
}

void NavigationView::RequestInvalidateMeasureOnNextLayoutUpdate()
{
    m_shouldInvalidateMeasureOnNextLayoutUpdate = true;
}

bool NavigationView::HasTopNavigationViewItemNotInPrimaryList()
{
    return m_topDataProvider.GetPrimaryListSize() != m_topDataProvider.Size();
}

void NavigationView::HandleTopNavigationMeasureOverride(winrt::Size const& availableSize)
{
    auto mode = m_topNavigationMode; // mode is for debugging because m_topNavigationMode is changing but we don't want to loss it in the stack
    switch (mode)
    {
    case TopNavigationViewLayoutState::InitStep1: // Move all data to primary
        if (HasTopNavigationViewItemNotInPrimaryList())
        {
            m_topDataProvider.MoveAllItemsToPrimaryList();
        }
        else
        {
             ContinueHandleTopNavigationMeasureOverride(TopNavigationViewLayoutState::InitStep2, availableSize);
        }
        break;
    case TopNavigationViewLayoutState::InitStep2: // Realized virtualization items
        {
            // Bug 18196691: For some reason(eg: customer hide topnav grid or it's parent from code directly), 
            // The 2nd item may never been realized. and it will enter into a layout_cycle.
            // For performance reason, we don't go through the visualtree to determine if ListView is actually visible or not
            // m_measureOnInitStep2Count is used to avoid the cycle

            // In our test environment, m_measureOnInitStep2Count should <= 2 since we didn't hide anything from code
            // so the assert count is different from s_measureOnInitStep2CountThreshold 
            MUX_ASSERT(m_measureOnInitStep2Count <= 2);

            if (m_measureOnInitStep2Count >= s_measureOnInitStep2CountThreshold || !IsTopNavigationFirstMeasure())
            {
                m_measureOnInitStep2Count = 0;
                ContinueHandleTopNavigationMeasureOverride(TopNavigationViewLayoutState::InitStep3, availableSize);
            }
            else
            {
                m_measureOnInitStep2Count++;
            }
        }
        break;

    case TopNavigationViewLayoutState::InitStep3: // Waiting for moving data to overflow
        HandleTopNavigationMeasureOverrideStep3(availableSize);
        break;
    case TopNavigationViewLayoutState::Normal:
        HandleTopNavigationMeasureOverrideNormal(availableSize);
        break;
    case TopNavigationViewLayoutState::Overflow:
        HandleTopNavigationMeasureOverrideOverflow(availableSize);
        break;
    case TopNavigationViewLayoutState::OverflowNoChange:
        SetTopNavigationViewNextMode(TopNavigationViewLayoutState::Overflow);
        break;
    }
}

void NavigationView::HandleTopNavigationMeasureOverrideNormal(const winrt::Windows::Foundation::Size & availableSize)
{
    auto desiredWidth = MeasureTopNavigationViewDesiredWidth(c_infSize);
    if (desiredWidth > availableSize.Width)
    {
        ContinueHandleTopNavigationMeasureOverride(TopNavigationViewLayoutState::InitStep3, availableSize);
    }
}

void NavigationView::HandleTopNavigationMeasureOverrideOverflow(const winrt::Windows::Foundation::Size & availableSize)
{
    auto desiredWidth = MeasureTopNavigationViewDesiredWidth(c_infSize);
    if (desiredWidth > availableSize.Width)
    {
        ShrinkTopNavigationSize(desiredWidth, availableSize);
    }
    else if (desiredWidth < availableSize.Width)
    {
        auto fullyRecoverWidth = m_topDataProvider.WidthRequiredToRecoveryAllItemsToPrimary();
        if (availableSize.Width >= desiredWidth + fullyRecoverWidth + m_topNavigationRecoveryGracePeriodWidth)
        {
            // It's possible to recover from Overflow to Normal state, so we restart the MeasureOverride from first step
            ContinueHandleTopNavigationMeasureOverride(TopNavigationViewLayoutState::InitStep1, availableSize);
        }
        else
        {
            m_topDataProvider.InvalidWidthCacheIfOverflowItemContentChanged();

            auto movableItems = FindMovableItemsRecoverToPrimaryList(availableSize.Width- desiredWidth, {}/*includeItems*/);
            m_topDataProvider.MoveItemsToPrimaryList(movableItems);
            if (m_topDataProvider.HasInvalidWidth(movableItems))
            {
                m_topDataProvider.ResetAttachedData(); // allow every item to be recovered in next MeasureOverride
                RequestInvalidateMeasureOnNextLayoutUpdate();
            }
        }
    }
}

void NavigationView::ContinueHandleTopNavigationMeasureOverride(TopNavigationViewLayoutState nextMode, const winrt::Size & availableSize)
{
    SetTopNavigationViewNextMode(nextMode);
    HandleTopNavigationMeasureOverride(availableSize);
}

void NavigationView::HandleTopNavigationMeasureOverrideStep3(winrt::Size const& availableSize)
{
    SetOverflowButtonVisibility(winrt::Visibility::Collapsed);
    auto desiredWidth = MeasureTopNavigationViewDesiredWidth(c_infSize);
    if (desiredWidth < availableSize.Width)
    {
        ContinueHandleTopNavigationMeasureOverride(TopNavigationViewLayoutState::Normal, availableSize);
    }
    else
    {
        // overflow
        SetOverflowButtonVisibility(winrt::Visibility::Visible);
        auto desiredWidthForOverflowButton = MeasureTopNavigationViewDesiredWidth(c_infSize);
        
        MUX_ASSERT(desiredWidthForOverflowButton >= desiredWidth);
        m_topDataProvider.OverflowButtonWidth(desiredWidthForOverflowButton - desiredWidth);

        ShrinkTopNavigationSize(desiredWidthForOverflowButton, availableSize);
    }
}

void NavigationView::SetOverflowButtonVisibility(winrt::Visibility const& visibility)
{ 
    if (visibility != TemplateSettings().OverflowButtonVisibility())
    {
       GetTemplateSettings()->OverflowButtonVisibility(visibility);
    }
}

void NavigationView::SetTopNavigationViewNextMode(TopNavigationViewLayoutState nextMode)
{
    m_topNavigationMode = nextMode;
}

void NavigationView::SelectOverflowItem(winrt::IInspectable const& item)
{
    // Calculate selected overflow item size.
    auto selectedOverflowItemIndex = m_topDataProvider.IndexOf(item);
    MUX_ASSERT(selectedOverflowItemIndex != -1);
    auto selectedOverflowItemWidth = m_topDataProvider.GetWidthForItem(selectedOverflowItemIndex);
 
    bool needInvalidMeasure = !m_topDataProvider.IsValidWidthForItem(selectedOverflowItemIndex);

    if (!needInvalidMeasure)
    {
        //
        auto actualWidth = GetTopNavigationViewActualWidth();
        auto desiredWidth = MeasureTopNavigationViewDesiredWidth(c_infSize);
        MUX_ASSERT(desiredWidth <= actualWidth);

        // Calculate selected item size
        auto selectedItemIndex = -1;
        auto selectedItemWidth = 0.f;
        if (auto selectedItem = SelectedItem())
        {
            selectedItemIndex = m_topDataProvider.IndexOf(selectedItem);
            if (selectedItemIndex != -1)
            {
                selectedItemWidth = m_topDataProvider.GetWidthForItem(selectedItemIndex);
            }
        }

        auto widthAtLeastToBeRemoved = desiredWidth + selectedOverflowItemWidth - actualWidth;

        // calculate items to be removed from primary because a overflow item is selected. 
        // SelectedItem is assumed to be removed from primary first, then added it back if it should not be removed
        auto itemsToBeRemoved = FindMovableItemsToBeRemovedFromPrimaryList(widthAtLeastToBeRemoved, { } /*excludeItems*/);
        m_itemsRemovedFromMenuFlyout = itemsToBeRemoved;
        
        // calculate the size to be removed
        auto toBeRemovedItemWidth = m_topDataProvider.CalculateWidthForItems(itemsToBeRemoved);

        auto widthAvailableToRecover = toBeRemovedItemWidth - widthAtLeastToBeRemoved;
        auto itemsToBeAdded = FindMovableItemsRecoverToPrimaryList(widthAvailableToRecover, { selectedOverflowItemIndex }/*includeItems*/);

        CollectionHelper::unique_push_back(itemsToBeAdded, selectedOverflowItemIndex);

        if (m_topDataProvider.HasInvalidWidth(itemsToBeAdded))
        {
            needInvalidMeasure = true;
        }
        else
        {
            // Exchange items between Primary and Overflow
            {
                auto scopeGuard = gsl::finally([this]()
                {
                    m_shouldIgnoreNextSelectionChange = false;
                });
                m_shouldIgnoreNextSelectionChange = true;

                m_topDataProvider.MoveItemsToPrimaryList(itemsToBeAdded);
                m_topDataProvider.MoveItemsOutOfPrimaryList(itemsToBeRemoved);
            }
            SetSelectedItemAndExpectItemInvokeWhenSelectionChangedIfNotInvokedFromAPI(item);

            SetTopNavigationViewNextMode(TopNavigationViewLayoutState::OverflowNoChange);
            InvalidateMeasure();
        }
    }

    if (needInvalidMeasure || m_shouldInvalidateMeasureOnNextLayoutUpdate)
    {
        // not all items have known width, need to redo the layout
        m_topDataProvider.MoveAllItemsToPrimaryList();
        SetTopNavigationViewNextMode(TopNavigationViewLayoutState::InitStep2);
        SetSelectedItemAndExpectItemInvokeWhenSelectionChangedIfNotInvokedFromAPI(item);
        InvalidateTopNavPrimaryLayout();  
    }
}

void NavigationView::ShrinkTopNavigationSize(float desiredWidth, winrt::Size const& availableSize)
{   
    UpdateTopNavigationWidthCache();
    SetTopNavigationViewNextMode(TopNavigationViewLayoutState::Overflow);

    auto selectedItemIndex = GetSelectedItemIndex();

    auto possibleWidthForPrimaryList = MeasureTopNavMenuItemsHostDesiredWidth(c_infSize) - (desiredWidth - availableSize.Width);
    if (possibleWidthForPrimaryList >= 0)
    {
        // Remove all items which is not visible except first item and selected item.
        auto itemToBeRemoved = FindMovableItemsBeyondAvailableWidth(possibleWidthForPrimaryList);
        // should keep at least one item in primary
        KeepAtLeastOneItemInPrimaryList(itemToBeRemoved, true/*shouldKeepFirst*/);
        m_topDataProvider.MoveItemsOutOfPrimaryList(itemToBeRemoved);
    }

    // measure again to make sure SelectedItem is realized
    desiredWidth = MeasureTopNavigationViewDesiredWidth(c_infSize);

    auto widthAtLeastToBeRemoved = desiredWidth - availableSize.Width;
    if (widthAtLeastToBeRemoved > 0)
    {
        auto itemToBeRemoved = FindMovableItemsToBeRemovedFromPrimaryList(widthAtLeastToBeRemoved, { selectedItemIndex });

        // At least one item is kept on primary list
        KeepAtLeastOneItemInPrimaryList(itemToBeRemoved, false/*shouldKeepFirst*/);
        
        // There should be no item is virtualized in this step
        MUX_ASSERT(!m_topDataProvider.HasInvalidWidth(itemToBeRemoved));
        m_topDataProvider.MoveItemsOutOfPrimaryList(itemToBeRemoved);
    }
}

std::vector<int> NavigationView::FindMovableItemsRecoverToPrimaryList(float availableWidth, std::vector<int> const& includeItems)
{
    std::vector<int> toBeMoved;

    auto size = m_topDataProvider.Size();
   
    // Included Items take high priority, all of them are included in recovery list
    for (auto index : includeItems)
    {
        auto width = m_topDataProvider.GetWidthForItem(index);
        toBeMoved.push_back(index);
        availableWidth -= width;
    }

    int i = 0;
    while (i < size && availableWidth > 0)
    {
        if (!m_topDataProvider.IsItemInPrimaryList(i) && !CollectionHelper::contains(includeItems, i))
        {
            auto width = m_topDataProvider.GetWidthForItem(i);
            if (availableWidth >= width)
            {
                toBeMoved.push_back(i);
                availableWidth -= width;
            }
            else
            {
                break;
            }
        }
        i++;
    }
    // Keep at one item is not in primary list. Two possible reason: 
    //  1, Most likely it's caused by m_topNavigationRecoveryGracePeriod
    //  2, virtualization and it doesn't have cached width
    if (i == size && !toBeMoved.empty())
    {
        toBeMoved.pop_back();
    }
    return toBeMoved;
}

std::vector<int> NavigationView::FindMovableItemsToBeRemovedFromPrimaryList(float widthAtLeastToBeRemoved, std::vector<int> const& excludeItems)
{
    std::vector<int> toBeMoved;

    int i = m_topDataProvider.Size() - 1;
    while (i >= 0 && widthAtLeastToBeRemoved > 0)
    {
        if (m_topDataProvider.IsItemInPrimaryList(i))
        {
            if (!CollectionHelper::contains(excludeItems, i))
            {
                auto width = m_topDataProvider.GetWidthForItem(i);
                toBeMoved.push_back(i);
                widthAtLeastToBeRemoved -= width;
            }
        }
        i--;
    }
    
    return toBeMoved;
}

std::vector<int> NavigationView::FindMovableItemsBeyondAvailableWidth(float availableWidth)
{
    std::vector<int> toBeMoved;
    if (auto listView = m_topNavListView.get())
    {
        int selectedItemIndexInPrimary = m_topDataProvider.IndexOf(SelectedItem(), PrimaryList);
        int size = m_topDataProvider.GetPrimaryListSize();

        float requiredWidth = 0;

        for (int i = 0; i<size; i++)
        {
            if (i != selectedItemIndexInPrimary)
            {
                bool shouldMove = true;
                if (requiredWidth <= availableWidth)
                {
                    auto container = listView.ContainerFromIndex(i);
                    if (container)
                    {
                        if (auto containerAsUIElement = container.try_as<winrt::UIElement>())
                        {
                            auto width = containerAsUIElement.DesiredSize().Width;
                            requiredWidth += width;
                            shouldMove = requiredWidth > availableWidth;
                        }
                    }
                    else
                    {
                        // item is virtualized but not realized.                    
                    }
                }

                if (shouldMove)
                {
                    toBeMoved.push_back(i);
                }
            }
        }
    }

    return m_topDataProvider.ConvertPrimaryIndexToIndex(toBeMoved);
}

void NavigationView::KeepAtLeastOneItemInPrimaryList(std::vector<int> itemInPrimaryToBeRemoved, bool shouldKeepFirst)
{
    if (!itemInPrimaryToBeRemoved.empty() && static_cast<int>(itemInPrimaryToBeRemoved.size()) == m_topDataProvider.GetPrimaryListSize())
    {
        if (shouldKeepFirst)
        {
            itemInPrimaryToBeRemoved.erase(itemInPrimaryToBeRemoved.begin());
        }
        else
        {
            itemInPrimaryToBeRemoved.pop_back();
        }
    }
}

int NavigationView::GetSelectedItemIndex()
{
    return m_topDataProvider.IndexOf(SelectedItem());
}

void NavigationView::UpdateTopNavigationWidthCache()
{
    int size = m_topDataProvider.GetPrimaryListSize();
    if (auto topNavigationView = m_topNavListView.get())
    {
        for (int i = 0; i < size; i++)
        {
            auto container = topNavigationView.ContainerFromIndex(i);
            if (container)
            {
                if (auto containerAsUIElement = container.try_as<winrt::UIElement>())
                {
                    auto width = containerAsUIElement.DesiredSize().Width;
                    m_topDataProvider.UpdateWidthForPrimaryItem(i, width);
                }
            }
            else
            {
                break;
            }
        }
    }
}

bool NavigationView::IsTopNavigationView()
{
    return PaneDisplayMode() == winrt::NavigationViewPaneDisplayMode::Top;
}

bool NavigationView::IsTopPrimaryListVisible()
{
    return m_topNavListView && (TemplateSettings().TopPaneVisibility() == winrt::Visibility::Visible);
}

void NavigationView::CoerceToGreaterThanZero(double& value)
{
    // Property coercion for OpenPaneLength, CompactPaneLength, CompactModeThresholdWidth, ExpandedModeThresholdWidth
    value = std::max(value, 0.0);
}

void NavigationView::OnPropertyChanged(const winrt::DependencyPropertyChangedEventArgs& args)
{
    winrt::IDependencyProperty property = args.Property();

    if (property == s_IsPaneOpenProperty)
    {
        OnIsPaneOpenChanged();
    }
    else if (property == s_CompactModeThresholdWidthProperty ||
        property == s_ExpandedModeThresholdWidthProperty)
    {
        UpdateAdaptiveLayout(ActualWidth());
    }
    else if (property == s_AlwaysShowHeaderProperty || property == s_HeaderProperty)
    {
        UpdateHeaderVisibility();
    }
    else if (property == s_SelectedItemProperty)
    {
        OnSelectedItemPropertyChanged(args);
    }    
    else if (property == s_PaneTitleProperty)
    {
        UpdatePaneToggleSize();
    }
    else if (property == s_IsBackButtonVisibleProperty)
    {
        UpdateBackButtonVisibility();
        UpdateAdaptiveLayout(ActualWidth());
        if (IsTopNavigationView())
        {
            InvalidateTopNavPrimaryLayout();
        }
        
        if (g_IsTelemetryProviderEnabled && IsBackButtonVisible() == winrt::NavigationViewBackButtonVisible::Collapsed)
        {
            //  Explicitly disabling BackUI on NavigationView
            TraceLoggingWrite(
                g_hTelemetryProvider,  
                "NavigationView_DisableBackUI",
                TraceLoggingDescription("Developer explicitly disables the BackUI on NavigationView"));
        }
    }
    else if (property == s_MenuItemsSourceProperty)
    {
        UpdateListViewItemSource();
    }
    else if (property == s_MenuItemsProperty)
    {
        UpdateListViewItemSource();
    }
    else if (property == s_PaneDisplayModeProperty)
    {
        // m_wasForceClosed is set to true because ToggleButton is clicked and Pane is closed.
        // When PaneDisplayMode is changed, reset the force flag to make the Pane can be opened automatically again.
        m_wasForceClosed = false;

        UpdatePaneDisplayMode(auto_unbox(args.OldValue()), auto_unbox(args.NewValue()));
        UpdatePaneToggleButtonVisibility();
        UpdatePaneVisibility();
        UpdateVisualState();
    }
    else if (property == s_IsPaneVisibleProperty)
    {
        UpdatePaneVisibility();
        UpdateVisualStateForDisplayModeGroup(DisplayMode());
    }
    else if (property == s_OverflowLabelModeProperty)
    {
        if (m_appliedTemplate)
        {
            UpdateVisualStateForOverflowButton();
            InvalidateTopNavPrimaryLayout();
        }
    }   
    else if (property == s_AutoSuggestBoxProperty)
    {
        InvalidateTopNavPrimaryLayout();
    }
    else if (property == s_SelectionFollowsFocusProperty)
    {
        UpdateSingleSelectionFollowsFocusTemplateSetting();
        UpdateNavigationViewUseSystemVisual();
    }
    else if (property == s_IsPaneToggleButtonVisibleProperty)
    {
        UpdatePaneToggleButtonVisibility();
        UpdateVisualState();
    }
    else if (property == s_IsSettingsVisibleProperty)
    {
        UpdateVisualState();
    }        
}


void NavigationView::OnListViewLoaded(winrt::IInspectable const& sender, winrt::RoutedEventArgs const& args)
{
    if (auto item = SelectedItem())
    {
        if (!IsSelectionSuppressed(item))
        {
            // Work around for issue where NavigationViewItem doesn't report
            // its initial IsSelected state properly on RS2 and older builds.
            //
            // Without this, the visual state is proper, but the actual 
            // IsSelected reported by the NavigationViewItem is not.
            if (!SharedHelpers::IsRS3OrHigher())
            {
                if (auto navViewItem = item.try_as<winrt::NavigationViewItem>())
                {
                    navViewItem.IsSelected(true);
                }
            }
        }
        AnimateSelectionChanged(nullptr /* prevItem */, item);
    }
}

// If app is .net app, the lifetime of NavigationView maybe depends on garbage collection.
// Unlike other revoker, TitleBar is in global space and we need to stop receiving changed event when it's unloaded.
// So we do hook it in Loaded and Unhook it in Unloaded
void NavigationView::OnUnloaded(winrt::IInspectable const& sender, winrt::RoutedEventArgs const& args)
{
    m_titleBarMetricsChangedRevoker.revoke();
    m_titleBarIsVisibleChangedRevoker.revoke();
}

void NavigationView::OnLoaded(winrt::IInspectable const& sender, winrt::RoutedEventArgs const& args)
{
    if (auto coreTitleBar = m_coreTitleBar.get())
    {
        m_titleBarMetricsChangedRevoker = coreTitleBar.LayoutMetricsChanged(winrt::auto_revoke, { this, &NavigationView::OnTitleBarMetricsChanged });
        m_titleBarIsVisibleChangedRevoker = coreTitleBar.IsVisibleChanged(winrt::auto_revoke, { this, &NavigationView::OnTitleBarIsVisibleChanged });
    }
}

void NavigationView::OnIsPaneOpenChanged()
{
    auto isPaneOpen = IsPaneOpen();
    if (isPaneOpen && m_wasForceClosed)
    {
        m_wasForceClosed = false; // remove the pane open flag since Pane is opened.
    }
    else if (!m_isOpenPaneForInteraction && !isPaneOpen)
    {
        if (auto splitView = m_rootSplitView.get())
        {
            // splitview.IsPaneOpen and nav.IsPaneOpen is two way binding. There is possible change that SplitView.IsPaneOpen=false, then
            // nav.IsPaneOpen=false. We don't need to set force flag in this situation
            if (splitView.IsPaneOpen())
            {
                m_wasForceClosed = true;
            }
        }
    }
    SetPaneToggleButtonAutomationName();
    UpdatePaneTabFocusNavigation();
    UpdateSettingsItemToolTip();

    if (SharedHelpers::IsThemeShadowAvailable())
    {
#ifdef USE_INTERNAL_SDK
        if (auto splitView = m_rootSplitView.get())
        {
            if (auto paneRoot = splitView.Pane())
            {
                auto currentTranslation = paneRoot.Translation();
                auto translation = winrt::float3{ currentTranslation.x, currentTranslation.y, IsPaneOpen() ? c_paneElevationTranslationZ : 0.0f };
                paneRoot.Translation(translation);
            }
        }
#endif
    }
}

void NavigationView::UpdatePaneToggleButtonVisibility()
{
    auto visible = IsPaneToggleButtonVisible() && !IsTopNavigationView();
    GetTemplateSettings()->PaneToggleButtonVisibility(Util::VisibilityFromBool(visible));
}

void NavigationView::UpdatePaneDisplayMode()
{
    if (!m_appliedTemplate)
    {
        return; 
    }
    if (!IsTopNavigationView())
    {
        UpdateAdaptiveLayout(ActualWidth(), true /*forceSetDisplayMode*/);

        SwapPaneHeaderContent(m_leftNavPaneHeaderContentBorder, m_paneHeaderOnTopPane, L"PaneHeader");
        SwapPaneHeaderContent(m_leftNavPaneCustomContentBorder, m_paneCustomContentOnTopPane, L"PaneCustomContent");
        SwapPaneHeaderContent(m_leftNavFooterContentBorder, m_paneFooterOnTopPane, L"PaneFooter");

        CreateAndHookEventsToSettings(c_settingsName);

        if (winrt::IUIElement8 thisAsUIElement8 = *this)
        {
            if (auto paneToggleButton = m_paneToggleButton.get())
            {
                thisAsUIElement8.KeyTipTarget(paneToggleButton);
            }
        }
        
    }
    else
    {
        ClosePane();
        SetDisplayMode(winrt::NavigationViewDisplayMode::Minimal, true);

        SwapPaneHeaderContent(m_paneHeaderOnTopPane, m_leftNavPaneHeaderContentBorder, L"PaneHeader");
        SwapPaneHeaderContent(m_paneCustomContentOnTopPane, m_leftNavPaneCustomContentBorder, L"PaneCustomContent");
        SwapPaneHeaderContent(m_paneFooterOnTopPane, m_leftNavFooterContentBorder, L"PaneFooter");

        CreateAndHookEventsToSettings(c_settingsNameTopNav);

        if (winrt::IUIElement8 thisAsUIElement8 = *this)
        {
            if (auto topNavOverflowButton = m_topNavOverflowButton.get())
            {
                thisAsUIElement8.KeyTipTarget(topNavOverflowButton);
            }
        }
    }

    UpdateContentBindingsForPaneDisplayMode();
    UpdateListViewItemSource();
}

void NavigationView::UpdatePaneDisplayMode(winrt::NavigationViewPaneDisplayMode oldDisplayMode, winrt::NavigationViewPaneDisplayMode newDisplayMode)
{
    if (!m_appliedTemplate)
    {
        return;
    }

    UpdatePaneDisplayMode();

    // For better user experience, We help customer to Open/Close Pane automatically when we switch between LeftMinimal <-> other PaneDisplayMode.
    // From other navigation PaneDisplayMode to LeftMinimal, we expect pane is closed.
    // From LeftMinimal to other left PaneDisplayMode other than Auto, we expect Pane is opened.
    if (!IsTopNavigationView())
    {
        bool isPaneOpen = IsPaneOpen();
        if (newDisplayMode == winrt::NavigationViewPaneDisplayMode::LeftMinimal && isPaneOpen)
        {            
            ClosePane();
        }
        else if (oldDisplayMode == winrt::NavigationViewPaneDisplayMode::LeftMinimal &&
            !isPaneOpen &&
            newDisplayMode != winrt::NavigationViewPaneDisplayMode::Auto)
        {
            OpenPane();
        }
    }
}

void NavigationView::UpdatePaneVisibility()
{
    auto templateSettings = GetTemplateSettings();
    if (IsPaneVisible())
    {
        if (IsTopNavigationView())
        {
            templateSettings->LeftPaneVisibility(winrt::Visibility::Collapsed);
            templateSettings->TopPaneVisibility(winrt::Visibility::Visible);
        }
        else
        {
            templateSettings->TopPaneVisibility(winrt::Visibility::Collapsed);
            templateSettings->LeftPaneVisibility(winrt::Visibility::Visible);
        }

        winrt::VisualStateManager::GoToState(*this, L"PaneVisible", false /*useTransitions*/);
    }
    else
    {
        templateSettings->TopPaneVisibility(winrt::Visibility::Collapsed);
        templateSettings->LeftPaneVisibility(winrt::Visibility::Collapsed);

        winrt::VisualStateManager::GoToState(*this, L"PaneCollapsed", false /*useTransitions*/);
    }
}

void NavigationView::SwapPaneHeaderContent(tracker_ref<winrt::ContentControl> newParentTrackRef, tracker_ref<winrt::ContentControl> oldParentTrackRef, winrt::hstring const& propertyPathName)
{
    if (auto newParent = newParentTrackRef.get())
    {
        if (auto oldParent = oldParentTrackRef.get())
        {
            oldParent.ClearValue(winrt::ContentControl::ContentProperty());
        }

        auto binding = winrt::Binding();
        auto propertyPath = winrt::PropertyPath(propertyPathName);
        binding.Path(propertyPath);
        binding.Source(*this);
        winrt::BindingOperations::SetBinding(newParent, winrt::ContentControl::ContentProperty(), binding);
    }
}

void NavigationView::UpdateContentBindingsForPaneDisplayMode()
{
    winrt::UIElement autoSuggestBoxContentControl = nullptr;
    winrt::UIElement notControl = nullptr;
    if (!IsTopNavigationView())
    {
        autoSuggestBoxContentControl = m_leftNavPaneAutoSuggestBoxPresenter.get();
        notControl = m_topNavPaneAutoSuggestBoxPresenter.get();
    } 
    else
    {
        autoSuggestBoxContentControl = m_topNavPaneAutoSuggestBoxPresenter.get();
        notControl = m_leftNavPaneAutoSuggestBoxPresenter.get();
    }

    if (autoSuggestBoxContentControl)
    {
        if (notControl)
        {
            notControl.ClearValue(winrt::ContentControl::ContentProperty());
        }

        auto binding = winrt::Binding();
        auto propertyPath = winrt::PropertyPath(L"AutoSuggestBox");
        binding.Path(propertyPath);
        binding.Source(*this);
        winrt::BindingOperations::SetBinding(autoSuggestBoxContentControl, winrt::ContentControl::ContentProperty(), binding);
    }
}

void NavigationView::UpdateHeaderVisibility()
{
    if (!m_appliedTemplate)
    {
        return;
    }

    UpdateHeaderVisibility(DisplayMode());
}

void NavigationView::UpdateHeaderVisibility(winrt::NavigationViewDisplayMode displayMode)
{
    bool showHeader = AlwaysShowHeader() || displayMode == winrt::NavigationViewDisplayMode::Minimal;
    // Like bug 17517627, Customer like WallPaper Studio 10 expects a HeaderContent visual even if Header() is null. 
    // App crashes when they have dependency on that visual, but the crash is not directly state that it's a header problem.   
    // NavigationView doesn't use quirk, but we determine the version by themeresource.
    // As a workaround, we 'quirk' it for RS4 or before release. if it's RS4 or before, HeaderVisible is not related to Header().
    // If theme resource is RS5 or later, we will not show header if header is null.
    if (!ShouldPreserveNavigationViewRS4Behavior())
    {
        showHeader = Header() && showHeader;
    }
    winrt::VisualStateManager::GoToState(*this, showHeader ? L"HeaderVisible" : L"HeaderCollapsed", false /*useTransitions*/);
}

void NavigationView::UpdatePaneTabFocusNavigation()
{
    if (!m_appliedTemplate)
    {
        return;
    }

    if (SharedHelpers::IsRS2OrHigher())
    {
        winrt::KeyboardNavigationMode mode = winrt::KeyboardNavigationMode::Local;

        if (auto splitView = m_rootSplitView.get())
        {
            // If the pane is open in an overlay (light-dismiss) mode, trap keyboard focus inside the pane
            if (IsPaneOpen() && (splitView.DisplayMode() == winrt::SplitViewDisplayMode::Overlay || splitView.DisplayMode() == winrt::SplitViewDisplayMode::CompactOverlay))
            {
                mode = winrt::KeyboardNavigationMode::Cycle;
            }
        }

        if (auto paneContentGrid = m_paneContentGrid.get())
        {
            paneContentGrid.TabFocusNavigation(mode);
        }
    }
}

void NavigationView::UpdatePaneToggleSize()
{
    if (!ShouldPreserveNavigationViewRS3Behavior())
    {
        if (auto splitView = m_rootSplitView.get())
        {
            double width = c_paneToggleButtonWidth;

            auto resourceName = box_value(L"PaneToggleButtonWidth");
            if (winrt::Application::Current().Resources().HasKey(resourceName))
            {
                if (auto lookup = winrt::Application::Current().Resources().Lookup(resourceName))
                {
                    width = unbox_value<double>(lookup);
                }
            }

            double togglePaneButtonWidth = width;

            if (ShouldShowBackButton() && splitView.DisplayMode() == winrt::SplitViewDisplayMode::Overlay)
            {
                double backButtonWidth = c_backButtonWidth;
                if (auto backButton = m_backButton.get())
                {
                    backButtonWidth = backButton.Width();
                }

                width += backButtonWidth;
            }

            if (!m_isClosedCompact && PaneTitle().size() > 0)
            {
                if (splitView.DisplayMode() == winrt::SplitViewDisplayMode::Overlay && IsPaneOpen())
                {
                    width = OpenPaneLength();
                    togglePaneButtonWidth = OpenPaneLength() - (ShouldShowBackButton() ? c_backButtonWidth : 0);
                }
                else if (!(splitView.DisplayMode() == winrt::SplitViewDisplayMode::Overlay && !IsPaneOpen()))
                {
                    width = OpenPaneLength();
                    togglePaneButtonWidth = OpenPaneLength();
                }
            }

            if (auto buttonHolderGrid = m_buttonHolderGrid.get())
            {
                buttonHolderGrid.Width(width);
            }

            if (auto toggleButton = m_paneToggleButton.get())
            {
                toggleButton.Width(togglePaneButtonWidth);
            }
        }
    }
}

void NavigationView::UpdateBackButtonVisibility()
{
    if (!m_appliedTemplate)
    {
        return;
    }

    auto shouldShowBackButton = ShouldShowBackButton();
    auto visibility = Util::VisibilityFromBool(shouldShowBackButton);
    GetTemplateSettings()->BackButtonVisibility(visibility);
   
    if (auto backButton = m_backButton.get(); backButton && ShouldPreserveNavigationViewRS4Behavior())
    {
        backButton.Visibility(visibility);
    }

    if (auto paneContentGridAsUIE = m_paneContentGrid.get())
    {
        if (auto paneContentGrid = paneContentGridAsUIE.try_as<winrt::Grid>())
        {
            auto rowDefs = paneContentGrid.RowDefinitions();
            auto rowDef = rowDefs.GetAt(c_backButtonRowDefinition);

            int backButtonRowHeight = 0;
            if (!IsOverlay() && ShouldShowBackButton())
            {
                backButtonRowHeight = c_backButtonHeight;
            }
            else if (ShouldPreserveNavigationViewRS3Behavior())
            {
                // This row represented the height of the hamburger+margin in RS3 and prior
                backButtonRowHeight = c_toggleButtonHeightWhenShouldPreserveNavigationViewRS3Behavior;
            }

            auto length = winrt::GridLengthHelper::FromPixels(backButtonRowHeight);
            rowDef.Height(length);
        }
    }

    if (!ShouldPreserveNavigationViewRS4Behavior())
    {
        winrt::VisualStateManager::GoToState(*this, shouldShowBackButton ? L"BackButtonVisible" : L"BackButtonCollapsed", false /*useTransitions*/);
    }
    UpdateTitleBarPadding();
}

void NavigationView::UpdatePaneTitleMargins()
{
    if (auto textBlock = m_paneTitleTextBlock.get())
    {
        double width = 0;

        double buttonSize = c_paneToggleButtonWidth; // in case the resource lookup fails
        if (auto lookup = winrt::Application::Current().Resources().Lookup(box_value(L"PaneToggleButtonWidth")))
        {
            buttonSize = unbox_value<double>(lookup);
        }

        width += buttonSize;

        if (ShouldShowBackButton() && IsOverlay())
        {
            width += c_backButtonWidth;
        }

        textBlock.Margin({ width, 0, 0, 0 }); // see "Hamburger title" on uni
    }
}

void NavigationView::UpdateLeftNavListViewItemSource(const winrt::IInspectable& items)
{
    // unbinding Data from ListView
    UpdateListViewItemsSource(m_topNavListView.get(), nullptr);
    UpdateListViewItemsSource(m_topNavListOverflowView.get(), nullptr);

    SyncRootNodesWithItemsSource(items);
}

void NavigationView::UpdateTopNavListViewItemSource(const winrt::IInspectable& items)
{
    if (m_topDataProvider.ShouldChangeDataSource(items))
    {
        // unbinding Data from ListView
        UpdateListViewItemsSource(m_topNavListView.get(), nullptr);
        UpdateListViewItemsSource(m_topNavListOverflowView.get(), nullptr);

        // Change data source and setup vectors
        m_topDataProvider.SetDataSource(items);

        // rebinding
        if (items)
        {
            UpdateListViewItemsSource(m_topNavListView.get(), m_topDataProvider.GetPrimaryItems());
            UpdateListViewItemsSource(m_topNavListOverflowView.get(), m_topDataProvider.GetOverflowItems());
        }
        else
        {
            UpdateListViewItemsSource(m_topNavListView.get(), nullptr);
            UpdateListViewItemsSource(m_topNavListOverflowView.get(), nullptr);
        }
    }
}

void NavigationView::UpdateListViewItemSource()
{
    if (!m_appliedTemplate)
    {
        return;
    }

    auto dataSource = MenuItemsSource();
    if (!dataSource)
    {
        dataSource = MenuItems();
    }

    // Always unset the data source first from old ListView, then set data source for new ListView.
    if (IsTopNavigationView())
    {
        UpdateLeftNavListViewItemSource(nullptr);
        UpdateTopNavListViewItemSource(dataSource);
    }
    else
    {
        UpdateTopNavListViewItemSource(nullptr);
        UpdateLeftNavListViewItemSource(dataSource);
    }
 
    if (IsTopNavigationView())
    {
        InvalidateTopNavPrimaryLayout();
        UpdateSelectedItem();
    }
}

winrt::IVector<winrt::TreeViewNode> NavigationView::RootNodes()
{
    return m_rootNode.get().Children();
}

void NavigationView::SyncRootNodesWithItemsSource(winrt::IInspectable const& items)
{
    // All TreeViewNode should be set to 'IsContentMode = true' as we dont want to pass node objects to the list view
    winrt::get_self<TreeViewNode>(m_rootNode.get())->IsContentMode(true);
    winrt::get_self<TreeViewNode>(m_rootNode.get())->ItemsSource(items);

}

void NavigationView::UpdateListViewItemsSource(const winrt::ListView& listView, 
    const winrt::IInspectable& itemsSource)
{
    if (listView)
    {
        auto oldItemsSource = listView.ItemsSource();
        if (oldItemsSource != itemsSource)
        {
            listView.ItemsSource(itemsSource);
        }
    }
}

void NavigationView::OnTitleBarMetricsChanged(const winrt::IInspectable& /*sender*/, const winrt::IInspectable& /*args*/)
{
    UpdateTitleBarPadding();
}

void NavigationView::OnTitleBarIsVisibleChanged(const winrt::CoreApplicationViewTitleBar& /*sender*/, const winrt::IInspectable& /*args*/)
{
    UpdateTitleBarPadding();
}

bool NavigationView::ShouldIgnoreMeasureOverride()
{
    return m_shouldIgnoreNextMeasureOverride || m_shouldIgnoreOverflowItemSelectionChange || m_shouldIgnoreNextSelectionChange;
}

bool NavigationView::NeedTopPaddingForRS5OrHigher(winrt::CoreApplicationViewTitleBar const& coreTitleBar)
{
    // Starting on RS5, we will be using the following IsVisible API together with ExtendViewIntoTitleBar
    // to decide whether to try to add top padding or not.
    // We don't add padding when in fullscreen or tablet mode.
    return coreTitleBar.IsVisible() && coreTitleBar.ExtendViewIntoTitleBar()
        && !IsFullScreenOrTabletMode();
}

void NavigationView::UpdateTitleBarPadding()
{
    if (!m_appliedTemplate)
    {
        return;
    }

    double topPadding = 0;
    if (auto coreTitleBar = m_coreTitleBar.get())
    {
        bool needsTopPadding = false;
        if (ShouldPreserveNavigationViewRS3Behavior())
        {
            needsTopPadding = true;
        }
        else if (ShouldPreserveNavigationViewRS4Behavior())
        {
            // For RS4 apps maintain the behavior that we shipped for RS4.
            // We keep this behavior for app compact purposes.
            needsTopPadding = !coreTitleBar.ExtendViewIntoTitleBar();
        }
        else
        {
            needsTopPadding = NeedTopPaddingForRS5OrHigher(coreTitleBar);
        }

        if (needsTopPadding)
        {
            topPadding = coreTitleBar.Height();

            // Only add extra padding if the NavView is the "root" of the app,
            // but not if the app is expanding into the titlebar
            winrt::UIElement root = winrt::Window::Current().Content();
            winrt::GeneralTransform gt = TransformToVisual(root);
            winrt::Point pos = gt.TransformPoint(winrt::Point(0.0f, 0.0f));
            if (pos.Y != 0.0f)
            {
                topPadding = 0.0;
            }

            auto backButtonVisibility = IsBackButtonVisible();
            if (ShouldPreserveNavigationViewRS4Behavior())
            {
                if (auto fe = m_togglePaneTopPadding.get())
                {
                    fe.Height(topPadding);
                }

                if (auto fe = m_contentPaneTopPadding.get())
                {
                    fe.Height(topPadding);
                }
            }
        }

        if (auto paneButton = m_paneToggleButton.get())
        {
            auto thickness = winrt::ThicknessHelper::FromLengths(0, 0, 0, 0);

            if (ShouldShowBackButton())
            {
                if (IsOverlay())
                {
                    thickness = winrt::ThicknessHelper::FromLengths(c_backButtonWidth, 0, 0, 0);
                }
                else
                {
                    thickness = winrt::ThicknessHelper::FromLengths(0, c_backButtonHeight, 0, 0);
                }
            }
            paneButton.Margin(thickness);
        }
    }

    if (auto templateSettings = TemplateSettings())
    {
        // 0.0 and 0.00000000 is not the same in double world. try to reduce the number of TopPadding update event. epsilon is 0.1 here.
        if (fabs(templateSettings.TopPadding() - topPadding) > 0.1)
        {
            GetTemplateSettings()->TopPadding(topPadding);
        }
    }
}

void NavigationView::UpdateSelectedItem()
{
    auto item = SelectedItem();
    auto settingsItem = m_settingsItem.get();
    if (settingsItem && item == settingsItem)
    {
        OnSettingsInvoked();
    }
    else
    {
        auto lv = m_leftNavListView.get();
        if (IsTopNavigationView())
        {
            lv = m_topNavListView.get();
        }

        if (lv)
        {
            lv.SelectedItem(item);
        }
    }
}

void NavigationView::RaiseDisplayModeChanged(const winrt::NavigationViewDisplayMode& displayMode)
{
    SetValue(s_DisplayModeProperty, box_value(displayMode));
    auto eventArgs = winrt::make_self<NavigationViewDisplayModeChangedEventArgs>();
    eventArgs->DisplayMode(displayMode);
    m_displayModeChangedEventSource(*this, *eventArgs);
}

// This method attaches the series of animations which are fired off dependent upon the amount 
// of space give and the length of the strings involved. It occurs upon re-rendering.
void NavigationView::CreateAndAttachHeaderAnimation(winrt::Visual visual) 
{
    auto compositor = visual.Compositor();
    auto cubicFunction = compositor.CreateCubicBezierEasingFunction({ 0.0f, 0.35f }, { 0.15f, 1.0f });
    auto moveAnimation = compositor.CreateVector3KeyFrameAnimation();
    moveAnimation.Target(L"Offset");
    moveAnimation.InsertExpressionKeyFrame(1.0f, L"this.FinalValue", cubicFunction);
    moveAnimation.Duration(200ms);

    auto collection = compositor.CreateImplicitAnimationCollection();
    collection.Insert(L"Offset", moveAnimation);
    visual.ImplicitAnimations(collection);
}

bool NavigationView::IsFullScreenOrTabletMode()
{
    // ApplicationView::GetForCurrentView() is an expensive call - make sure to cache the ApplicationView
    if (!m_applicationView)
    {
        m_applicationView = winrt::ViewManagement::ApplicationView::GetForCurrentView();
    }

    // UIViewSettings::GetForCurrentView() is an expensive call - make sure to cache the UIViewSettings
    if (!m_uiViewSettings)
    {
        m_uiViewSettings = winrt::ViewManagement::UIViewSettings::GetForCurrentView();
    }

    bool isFullScreenMode = m_applicationView.IsFullScreenMode();
    bool isTabletMode = m_uiViewSettings.UserInteractionMode() == winrt::ViewManagement::UserInteractionMode::Touch;

    return isFullScreenMode || isTabletMode;
}

void NavigationView::Expand(winrt::NavigationViewItem const& value)
{

}

void NavigationView::Collapse(winrt::NavigationViewItem const& value)
{

}

winrt::TreeViewNode NavigationView::NodeFromContainer(winrt::DependencyObject const& container)
{
    if (auto navListView = GetActiveListView())
    {
        return winrt::get_self<NavigationViewList>(navListView)->NodeFromContainer(container);
    }
    return nullptr;
}

winrt::DependencyObject NavigationView::ContainerFromNode(winrt::TreeViewNode const& node)
{
    if (auto navListView = GetActiveListView())
    {
        return winrt::get_self<NavigationViewList>(navListView)->ContainerFromNode(node);
    }
    return nullptr;
}

//TODO: Update to work with Overflow Popup
winrt::NavigationViewList NavigationView::GetActiveListView()
{
    auto lv = IsTopNavigationView() ? m_topNavListView.get() : m_leftNavListView.get();
    if (lv)
    {
        if (auto navListView = lv.try_as<winrt::NavigationViewList>())
        {
            return navListView;
        }
    }
    return nullptr;
}<|MERGE_RESOLUTION|>--- conflicted
+++ resolved
@@ -134,12 +134,9 @@
         });
 
     Unloaded({ this, &NavigationView::OnUnloaded });
-<<<<<<< HEAD
+    Loaded({ this, &NavigationView::OnLoaded });
 
     m_rootNode.set(winrt::make<TreeViewNode>());
-=======
-    Loaded({ this, &NavigationView::OnLoaded });
->>>>>>> e04e7d91
 }
 
 void NavigationView::OnApplyTemplate()
